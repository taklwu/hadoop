--- conflicted
+++ resolved
@@ -338,7 +338,6 @@
 
     ContainerLaunch.ShellScriptBuilder sb =
         ContainerLaunch.ShellScriptBuilder.create();
-<<<<<<< HEAD
 
     // Add "set -o pipefail -e" to validate launch_container script.
     sb.setExitOnFailure();
@@ -347,25 +346,7 @@
     sb.stdout(logDir, CONTAINER_PRE_LAUNCH_STDOUT);
     sb.stderr(logDir, CONTAINER_PRE_LAUNCH_STDERR);
 
-    Set<String> whitelist = new HashSet<>();
-
-    String[] nmWhiteList = conf.get(YarnConfiguration.NM_ENV_WHITELIST,
-        YarnConfiguration.DEFAULT_NM_ENV_WHITELIST).split(",");
-    for (String param : nmWhiteList) {
-      whitelist.add(param);
-    }
-
-=======
-
-    // Add "set -o pipefail -e" to validate launch_container script.
-    sb.setExitOnFailure();
-
-    //Redirect stdout and stderr for launch_container script
-    sb.stdout(logDir, CONTAINER_PRE_LAUNCH_STDOUT);
-    sb.stderr(logDir, CONTAINER_PRE_LAUNCH_STDERR);
-
-
->>>>>>> 453d48bd
+
     if (environment != null) {
       sb.echo("Setting up env variables");
       for (Map.Entry<String, String> env : environment.entrySet()) {

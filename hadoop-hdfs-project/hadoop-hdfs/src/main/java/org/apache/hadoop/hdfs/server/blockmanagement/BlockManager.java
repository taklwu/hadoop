--- conflicted
+++ resolved
@@ -95,12 +95,6 @@
 
   static final Log LOG = LogFactory.getLog(BlockManager.class);
   public static final Log blockLog = NameNode.blockStateChangeLog;
-<<<<<<< HEAD
-
-  /** Default load factor of map */
-  public static final float DEFAULT_MAP_LOAD_FACTOR = 0.75f;
-=======
->>>>>>> 6266273c
 
   private static final String QUEUE_REASON_CORRUPT_STATE =
     "it has the wrong state or generation stamp";
@@ -1347,12 +1341,8 @@
           // Move the block-replication into a "pending" state.
           // The reason we use 'pending' is so we can retry
           // replications that fail after an appropriate amount of time.
-<<<<<<< HEAD
-          pendingReplications.increment(block, targets);
-=======
           pendingReplications.increment(block,
               DatanodeStorageInfo.toDatanodeDescriptors(targets));
->>>>>>> 6266273c
           if(blockLog.isDebugEnabled()) {
             blockLog.debug(
                 "BLOCK* block " + block
@@ -1745,11 +1735,7 @@
     }
     int numBlocksLogged = 0;
     for (BlockInfo b : toAdd) {
-<<<<<<< HEAD
-      addStoredBlock(b, node, null, numBlocksLogged < maxNumBlocksToLog);
-=======
       addStoredBlock(b, node, storage.getStorageID(), null, numBlocksLogged < maxNumBlocksToLog);
->>>>>>> 6266273c
       numBlocksLogged++;
     }
     if (numBlocksLogged > maxNumBlocksToLog) {
@@ -1792,11 +1778,7 @@
       
       if (shouldPostponeBlocksFromFuture &&
           namesystem.isGenStampInFuture(iblk)) {
-<<<<<<< HEAD
-        queueReportedBlock(node, iblk, reportedState,
-=======
         queueReportedBlock(node, storageID, iblk, reportedState,
->>>>>>> 6266273c
             QUEUE_REASON_FUTURE_GENSTAMP);
         continue;
       }
@@ -1824,11 +1806,7 @@
       // If block is under construction, add this replica to its list
       if (isBlockUnderConstruction(storedBlock, ucState, reportedState)) {
         ((BlockInfoUnderConstruction)storedBlock).addReplicaIfNotPresent(
-<<<<<<< HEAD
-            node, iblk, reportedState);
-=======
             node.getStorageInfo(storageID), iblk, reportedState);
->>>>>>> 6266273c
         // OpenFileBlocks only inside snapshots also will be added to safemode
         // threshold. So we need to update such blocks to safemode
         // refer HDFS-5283
@@ -1935,11 +1913,7 @@
   
     if (shouldPostponeBlocksFromFuture &&
         namesystem.isGenStampInFuture(block)) {
-<<<<<<< HEAD
-      queueReportedBlock(dn, block, reportedState,
-=======
       queueReportedBlock(dn, storageID, block, reportedState,
->>>>>>> 6266273c
           QUEUE_REASON_FUTURE_GENSTAMP);
       return null;
     }
@@ -2696,17 +2670,10 @@
   @VisibleForTesting
   void addBlock(DatanodeDescriptor node, String storageID, Block block, String delHint)
       throws IOException {
-<<<<<<< HEAD
-    // decrement number of blocks scheduled to this datanode.
-    // for a retry request (of DatanodeProtocol#blockReceivedAndDeleted with 
-    // RECEIVED_BLOCK), we currently also decrease the approximate number. 
-    node.decBlocksScheduled();
-=======
     // Decrement number of blocks scheduled to this datanode.
     // for a retry request (of DatanodeProtocol#blockReceivedAndDeleted with 
     // RECEIVED_BLOCK), we currently also decrease the approximate number. 
     node.decrementBlocksScheduled();
->>>>>>> 6266273c
 
     // get the deletion hint node
     DatanodeDescriptor delHintNode = null;
@@ -2722,11 +2689,7 @@
     // Modify the blocks->datanode map and node's map.
     //
     pendingReplications.decrement(block, node);
-<<<<<<< HEAD
-    processAndHandleReportedBlock(node, block, ReplicaState.FINALIZED,
-=======
     processAndHandleReportedBlock(node, storageID, block, ReplicaState.FINALIZED,
->>>>>>> 6266273c
         delHintNode);
   }
   
@@ -2751,11 +2714,7 @@
     }
     long numBlocksLogged = 0;
     for (BlockInfo b : toAdd) {
-<<<<<<< HEAD
-      addStoredBlock(b, node, delHintNode, numBlocksLogged < maxNumBlocksToLog);
-=======
       addStoredBlock(b, node, storageID, delHintNode, numBlocksLogged < maxNumBlocksToLog);
->>>>>>> 6266273c
       numBlocksLogged++;
     }
     if (numBlocksLogged > maxNumBlocksToLog) {
@@ -2781,11 +2740,7 @@
    * This method must be called with FSNamesystem lock held.
    */
   public void processIncrementalBlockReport(final DatanodeID nodeID,
-<<<<<<< HEAD
-      final String poolId, final ReceivedDeletedBlockInfo blockInfos[])
-=======
       final String poolId, final StorageReceivedDeletedBlocks srdb)
->>>>>>> 6266273c
       throws IOException {
     assert namesystem.hasWriteLock();
     int received = 0;
@@ -2799,39 +2754,6 @@
               + nodeID);
       throw new IOException(
           "Got incremental block report from unregistered or dead node");
-<<<<<<< HEAD
-    }
-
-    for (ReceivedDeletedBlockInfo rdbi : blockInfos) {
-      switch (rdbi.getStatus()) {
-      case DELETED_BLOCK:
-        removeStoredBlock(rdbi.getBlock(), node);
-        deleted++;
-        break;
-      case RECEIVED_BLOCK:
-        addBlock(node, rdbi.getBlock(), rdbi.getDelHints());
-        received++;
-        break;
-      case RECEIVING_BLOCK:
-        receiving++;
-        processAndHandleReportedBlock(node, rdbi.getBlock(),
-            ReplicaState.RBW, null);
-        break;
-      default:
-        String msg = 
-          "Unknown block status code reported by " + nodeID +
-          ": " + rdbi;
-        blockLog.warn(msg);
-        assert false : msg; // if assertions are enabled, throw.
-        break;
-      }
-      if (blockLog.isDebugEnabled()) {
-        blockLog.debug("BLOCK* block "
-            + (rdbi.getStatus()) + ": " + rdbi.getBlock()
-            + " is received from " + nodeID);
-      }
-    }
-=======
     }
 
     for (ReceivedDeletedBlockInfo rdbi : srdb.getBlocks()) {
@@ -2863,7 +2785,6 @@
             + " is received from " + nodeID);
       }
     }
->>>>>>> 6266273c
     blockLog.debug("*BLOCK* NameNode.processIncrementalBlockReport: " + "from "
         + nodeID + " receiving: " + receiving + ", " + " received: " + received
         + ", " + " deleted: " + deleted);
@@ -2995,8 +2916,6 @@
                 
         if (isNeededReplication(block, curExpectedReplicas, curReplicas)) {
           if (curExpectedReplicas > curReplicas) {
-<<<<<<< HEAD
-=======
             if (bc instanceof MutableBlockCollection) {
               if (block.equals(bc.getLastBlock()) && curReplicas > minReplication) {
                 continue;
@@ -3004,7 +2923,6 @@
               underReplicatedInOpenFiles++;
             }
             
->>>>>>> 6266273c
             // Log info about one block for this node which needs replication
             if (!status) {
               status = true;

/**
 * Licensed to the Apache Software Foundation (ASF) under one
 * or more contributor license agreements.  See the NOTICE file
 * distributed with this work for additional information
 * regarding copyright ownership.  The ASF licenses this file
 * to you under the Apache License, Version 2.0 (the
 * "License"); you may not use this file except in compliance
 * with the License.  You may obtain a copy of the License at
 *
 *     http://www.apache.org/licenses/LICENSE-2.0
 *
 * Unless required by applicable law or agreed to in writing, software
 * distributed under the License is distributed on an "AS IS" BASIS,
 * WITHOUT WARRANTIES OR CONDITIONS OF ANY KIND, either express or implied.
 * See the License for the specific language governing permissions and
 * limitations under the License.
 */

package org.apache.hadoop.hdfs.server.namenode;

import java.io.IOException;
import java.io.InputStream;
import java.io.OutputStream;
import java.util.ArrayList;
import java.util.Collection;
import java.util.Iterator;
import java.util.List;

import org.apache.commons.logging.Log;
import org.apache.commons.logging.LogFactory;
import org.apache.hadoop.HadoopIllegalArgumentException;
import org.apache.hadoop.classification.InterfaceAudience;
import org.apache.hadoop.fs.permission.AclEntry;
import org.apache.hadoop.fs.permission.AclEntryScope;
import org.apache.hadoop.fs.permission.AclEntryType;
import org.apache.hadoop.fs.permission.FsAction;
import org.apache.hadoop.fs.permission.FsPermission;
import org.apache.hadoop.fs.permission.PermissionStatus;
import org.apache.hadoop.fs.StorageType;
import org.apache.hadoop.fs.XAttr;
import org.apache.hadoop.hdfs.protocol.Block;
import org.apache.hadoop.hdfs.protocol.ErasureCodingPolicy;
import org.apache.hadoop.hdfs.protocol.HdfsConstants;
import org.apache.hadoop.hdfs.protocol.proto.HdfsProtos.BlockProto;
import org.apache.hadoop.hdfs.protocolPB.PBHelper;
import org.apache.hadoop.hdfs.server.blockmanagement.BlockInfo;
import org.apache.hadoop.hdfs.server.blockmanagement.BlockInfoContiguous;
import org.apache.hadoop.hdfs.server.blockmanagement.BlockInfoUnderConstructionContiguous;
import org.apache.hadoop.hdfs.server.blockmanagement.BlockInfoStriped;
import org.apache.hadoop.hdfs.server.blockmanagement.BlockInfoUnderConstructionStriped;
import org.apache.hadoop.hdfs.server.blockmanagement.BlockManager;
import org.apache.hadoop.hdfs.server.namenode.FSImageFormatProtobuf.LoaderContext;
import org.apache.hadoop.hdfs.server.namenode.FSImageFormatProtobuf.SaverContext;
import org.apache.hadoop.hdfs.server.namenode.FsImageProto.FileSummary;
import org.apache.hadoop.hdfs.server.namenode.FsImageProto.FilesUnderConstructionSection.FileUnderConstructionEntry;
import org.apache.hadoop.hdfs.server.namenode.FsImageProto.INodeDirectorySection;
import org.apache.hadoop.hdfs.server.namenode.FsImageProto.INodeSection;
import org.apache.hadoop.hdfs.server.namenode.FsImageProto.INodeSection.AclFeatureProto;
import org.apache.hadoop.hdfs.server.namenode.FsImageProto.INodeSection.XAttrCompactProto;
import org.apache.hadoop.hdfs.server.namenode.FsImageProto.INodeSection.XAttrFeatureProto;
import org.apache.hadoop.hdfs.server.namenode.FsImageProto.INodeSection.QuotaByStorageTypeEntryProto;
import org.apache.hadoop.hdfs.server.namenode.FsImageProto.INodeSection.QuotaByStorageTypeFeatureProto;
import org.apache.hadoop.hdfs.server.namenode.snapshot.Snapshot;
import org.apache.hadoop.hdfs.server.namenode.startupprogress.Phase;
import org.apache.hadoop.hdfs.server.namenode.startupprogress.StartupProgress;
import org.apache.hadoop.hdfs.server.namenode.startupprogress.StartupProgress.Counter;
import org.apache.hadoop.hdfs.server.namenode.startupprogress.Step;
import org.apache.hadoop.hdfs.util.EnumCounters;
import org.apache.hadoop.hdfs.util.ReadOnlyList;

import com.google.common.base.Preconditions;
import com.google.common.collect.ImmutableList;
import com.google.protobuf.ByteString;

@InterfaceAudience.Private
public final class FSImageFormatPBINode {
  private final static long USER_GROUP_STRID_MASK = (1 << 24) - 1;
  private final static int USER_STRID_OFFSET = 40;
  private final static int GROUP_STRID_OFFSET = 16;

  private static final int ACL_ENTRY_NAME_MASK = (1 << 24) - 1;
  private static final int ACL_ENTRY_NAME_OFFSET = 6;
  private static final int ACL_ENTRY_TYPE_OFFSET = 3;
  private static final int ACL_ENTRY_SCOPE_OFFSET = 5;
  private static final int ACL_ENTRY_PERM_MASK = 7;
  private static final int ACL_ENTRY_TYPE_MASK = 3;
  private static final int ACL_ENTRY_SCOPE_MASK = 1;
  private static final FsAction[] FSACTION_VALUES = FsAction.values();
  private static final AclEntryScope[] ACL_ENTRY_SCOPE_VALUES = AclEntryScope
      .values();
  private static final AclEntryType[] ACL_ENTRY_TYPE_VALUES = AclEntryType
      .values();
  
  private static final int XATTR_NAMESPACE_MASK = 3;
  private static final int XATTR_NAMESPACE_OFFSET = 30;
  private static final int XATTR_NAME_MASK = (1 << 24) - 1;
  private static final int XATTR_NAME_OFFSET = 6;

  /* See the comments in fsimage.proto for an explanation of the following. */
  private static final int XATTR_NAMESPACE_EXT_OFFSET = 5;
  private static final int XATTR_NAMESPACE_EXT_MASK = 1;

  private static final XAttr.NameSpace[] XATTR_NAMESPACE_VALUES =
      XAttr.NameSpace.values();
  

  private static final Log LOG = LogFactory.getLog(FSImageFormatPBINode.class);

  public final static class Loader {
    public static PermissionStatus loadPermission(long id,
        final String[] stringTable) {
      short perm = (short) (id & ((1 << GROUP_STRID_OFFSET) - 1));
      int gsid = (int) ((id >> GROUP_STRID_OFFSET) & USER_GROUP_STRID_MASK);
      int usid = (int) ((id >> USER_STRID_OFFSET) & USER_GROUP_STRID_MASK);
      return new PermissionStatus(stringTable[usid], stringTable[gsid],
          new FsPermission(perm));
    }

    public static ImmutableList<AclEntry> loadAclEntries(
        AclFeatureProto proto, final String[] stringTable) {
      ImmutableList.Builder<AclEntry> b = ImmutableList.builder();
      for (int v : proto.getEntriesList()) {
        int p = v & ACL_ENTRY_PERM_MASK;
        int t = (v >> ACL_ENTRY_TYPE_OFFSET) & ACL_ENTRY_TYPE_MASK;
        int s = (v >> ACL_ENTRY_SCOPE_OFFSET) & ACL_ENTRY_SCOPE_MASK;
        int nid = (v >> ACL_ENTRY_NAME_OFFSET) & ACL_ENTRY_NAME_MASK;
        String name = stringTable[nid];
        b.add(new AclEntry.Builder().setName(name)
            .setPermission(FSACTION_VALUES[p])
            .setScope(ACL_ENTRY_SCOPE_VALUES[s])
            .setType(ACL_ENTRY_TYPE_VALUES[t]).build());
      }
      return b.build();
    }
    
    public static ImmutableList<XAttr> loadXAttrs(
        XAttrFeatureProto proto, final String[] stringTable) {
      ImmutableList.Builder<XAttr> b = ImmutableList.builder();
      for (XAttrCompactProto xAttrCompactProto : proto.getXAttrsList()) {
        int v = xAttrCompactProto.getName();
        int nid = (v >> XATTR_NAME_OFFSET) & XATTR_NAME_MASK;
        int ns = (v >> XATTR_NAMESPACE_OFFSET) & XATTR_NAMESPACE_MASK;
        ns |=
            ((v >> XATTR_NAMESPACE_EXT_OFFSET) & XATTR_NAMESPACE_EXT_MASK) << 2;
        String name = stringTable[nid];
        byte[] value = null;
        if (xAttrCompactProto.getValue() != null) {
          value = xAttrCompactProto.getValue().toByteArray();
        }
        b.add(new XAttr.Builder().setNameSpace(XATTR_NAMESPACE_VALUES[ns])
            .setName(name).setValue(value).build());
      }
      
      return b.build();
    }

    public static ImmutableList<QuotaByStorageTypeEntry> loadQuotaByStorageTypeEntries(
      QuotaByStorageTypeFeatureProto proto) {
      ImmutableList.Builder<QuotaByStorageTypeEntry> b = ImmutableList.builder();
      for (QuotaByStorageTypeEntryProto quotaEntry : proto.getQuotasList()) {
        StorageType type = PBHelper.convertStorageType(quotaEntry.getStorageType());
        long quota = quotaEntry.getQuota();
        b.add(new QuotaByStorageTypeEntry.Builder().setStorageType(type)
            .setQuota(quota).build());
      }
      return b.build();
    }

    public static INodeDirectory loadINodeDirectory(INodeSection.INode n,
        LoaderContext state) {
      assert n.getType() == INodeSection.INode.Type.DIRECTORY;
      INodeSection.INodeDirectory d = n.getDirectory();

      final PermissionStatus permissions = loadPermission(d.getPermission(),
          state.getStringTable());
      final INodeDirectory dir = new INodeDirectory(n.getId(), n.getName()
          .toByteArray(), permissions, d.getModificationTime());
      final long nsQuota = d.getNsQuota(), dsQuota = d.getDsQuota();
      if (nsQuota >= 0 || dsQuota >= 0) {
        dir.addDirectoryWithQuotaFeature(new DirectoryWithQuotaFeature.Builder().
            nameSpaceQuota(nsQuota).storageSpaceQuota(dsQuota).build());
      }
      EnumCounters<StorageType> typeQuotas = null;
      if (d.hasTypeQuotas()) {
        ImmutableList<QuotaByStorageTypeEntry> qes =
            loadQuotaByStorageTypeEntries(d.getTypeQuotas());
        typeQuotas = new EnumCounters<StorageType>(StorageType.class,
            HdfsConstants.QUOTA_RESET);
        for (QuotaByStorageTypeEntry qe : qes) {
          if (qe.getQuota() >= 0 && qe.getStorageType() != null &&
              qe.getStorageType().supportTypeQuota()) {
            typeQuotas.set(qe.getStorageType(), qe.getQuota());
          }
        }

        if (typeQuotas.anyGreaterOrEqual(0)) {
          DirectoryWithQuotaFeature q = dir.getDirectoryWithQuotaFeature();
          if (q == null) {
            dir.addDirectoryWithQuotaFeature(new DirectoryWithQuotaFeature.
                Builder().typeQuotas(typeQuotas).build());
          } else {
            q.setQuota(typeQuotas);
          }
        }
      }

      if (d.hasAcl()) {
        int[] entries = AclEntryStatusFormat.toInt(loadAclEntries(
            d.getAcl(), state.getStringTable()));
        dir.addAclFeature(new AclFeature(entries));
      }
      if (d.hasXAttrs()) {
        dir.addXAttrFeature(new XAttrFeature(
            loadXAttrs(d.getXAttrs(), state.getStringTable())));
      }
      return dir;
    }

    public static void updateBlocksMap(INodeFile file, BlockManager bm) {
      // Add file->block mapping
      final BlockInfo[] blocks = file.getBlocks();
      if (blocks != null) {
        for (int i = 0; i < blocks.length; i++) {
          file.setBlock(i, bm.addBlockCollectionWithCheck(blocks[i], file));
        }
      }
    }

    private final FSDirectory dir;
    private final FSNamesystem fsn;
    private final FSImageFormatProtobuf.Loader parent;

    Loader(FSNamesystem fsn, final FSImageFormatProtobuf.Loader parent) {
      this.fsn = fsn;
      this.dir = fsn.dir;
      this.parent = parent;
    }

    void loadINodeDirectorySection(InputStream in) throws IOException {
      final List<INodeReference> refList = parent.getLoaderContext()
          .getRefList();
      while (true) {
        INodeDirectorySection.DirEntry e = INodeDirectorySection.DirEntry
            .parseDelimitedFrom(in);
        // note that in is a LimitedInputStream
        if (e == null) {
          break;
        }
        INodeDirectory p = dir.getInode(e.getParent()).asDirectory();
        for (long id : e.getChildrenList()) {
          INode child = dir.getInode(id);
          addToParent(p, child);
        }
        for (int refId : e.getRefChildrenList()) {
          INodeReference ref = refList.get(refId);
          addToParent(p, ref);
        }
      }
    }

    void loadINodeSection(InputStream in, StartupProgress prog,
        Step currentStep) throws IOException {
      INodeSection s = INodeSection.parseDelimitedFrom(in);
      fsn.dir.resetLastInodeId(s.getLastInodeId());
      long numInodes = s.getNumInodes();
      LOG.info("Loading " + numInodes + " INodes.");
      prog.setTotal(Phase.LOADING_FSIMAGE, currentStep, numInodes);
      Counter counter = prog.getCounter(Phase.LOADING_FSIMAGE, currentStep);
      for (int i = 0; i < numInodes; ++i) {
        INodeSection.INode p = INodeSection.INode.parseDelimitedFrom(in);
        if (p.getId() == INodeId.ROOT_INODE_ID) {
          loadRootINode(p);
        } else {
          INode n = loadINode(p);
          dir.addToInodeMap(n);
        }
        counter.increment();
      }
    }

    /**
     * Load the under-construction files section, and update the lease map
     */
    void loadFilesUnderConstructionSection(InputStream in) throws IOException {
      while (true) {
        FileUnderConstructionEntry entry = FileUnderConstructionEntry
            .parseDelimitedFrom(in);
        if (entry == null) {
          break;
        }
        // update the lease manager
        INodeFile file = dir.getInode(entry.getInodeId()).asFile();
        FileUnderConstructionFeature uc = file.getFileUnderConstructionFeature();
        Preconditions.checkState(uc != null); // file must be under-construction
        fsn.leaseManager.addLease(uc.getClientName(),
                entry.getInodeId());
      }
    }

    private void addToParent(INodeDirectory parent, INode child) {
      if (parent == dir.rootDir && FSDirectory.isReservedName(child)) {
        throw new HadoopIllegalArgumentException("File name \""
            + child.getLocalName() + "\" is reserved. Please "
            + " change the name of the existing file or directory to another "
            + "name before upgrading to this release.");
      }
      // NOTE: This does not update space counts for parents
      if (!parent.addChild(child)) {
        return;
      }
      dir.cacheName(child);

      if (child.isFile()) {
        updateBlocksMap(child.asFile(), fsn.getBlockManager());
      }
    }

    private INode loadINode(INodeSection.INode n) {
      switch (n.getType()) {
      case FILE:
        return loadINodeFile(n);
      case DIRECTORY:
        return loadINodeDirectory(n, parent.getLoaderContext());
      case SYMLINK:
        return loadINodeSymlink(n);
      default:
        break;
      }
      return null;
    }

    private INodeFile loadINodeFile(INodeSection.INode n) {
      assert n.getType() == INodeSection.INode.Type.FILE;
      INodeSection.INodeFile f = n.getFile();
      List<BlockProto> bp = f.getBlocksList();
      short replication = (short) f.getReplication();
      boolean isStriped = f.getIsStriped();
      LoaderContext state = parent.getLoaderContext();
      ErasureCodingPolicy ecPolicy = ErasureCodingPolicyManager.getSystemDefaultPolicy();

      BlockInfo[] blocks = new BlockInfo[bp.size()];
<<<<<<< HEAD
      for (int i = 0; i < bp.size(); ++i) {
        BlockProto b = bp.get(i);
        if (isStriped) {
          blocks[i] = new BlockInfoStriped(PBHelper.convert(b), ecPolicy);
        } else {
          blocks[i] = new BlockInfoContiguous(PBHelper.convert(b),
              replication);
        }
=======
      for (int i = 0, e = bp.size(); i < e; ++i) {
        blocks[i] =
            new BlockInfoContiguous(PBHelper.convert(bp.get(i)), replication);
>>>>>>> 456e901a
      }

      final PermissionStatus permissions = loadPermission(f.getPermission(),
          parent.getLoaderContext().getStringTable());

      final INodeFile file = new INodeFile(n.getId(),
          n.getName().toByteArray(), permissions, f.getModificationTime(),
          f.getAccessTime(), blocks, replication, f.getPreferredBlockSize(),
          (byte)f.getStoragePolicyID(), isStriped);

      if (f.hasAcl()) {
        int[] entries = AclEntryStatusFormat.toInt(loadAclEntries(
            f.getAcl(), state.getStringTable()));
        file.addAclFeature(new AclFeature(entries));
      }

      if (f.hasXAttrs()) {
        file.addXAttrFeature(new XAttrFeature(
            loadXAttrs(f.getXAttrs(), state.getStringTable())));
      }

      // under-construction information
      if (f.hasFileUC()) {
        INodeSection.FileUnderConstructionFeature uc = f.getFileUC();
        file.toUnderConstruction(uc.getClientName(), uc.getClientMachine());
        if (blocks.length > 0) {
          BlockInfo lastBlk = file.getLastBlock();
          // replace the last block of file
          final BlockInfo ucBlk;
          if (isStriped) {
            BlockInfoStriped striped = (BlockInfoStriped) lastBlk;
            ucBlk = new BlockInfoUnderConstructionStriped(striped, ecPolicy);
          } else {
            ucBlk = new BlockInfoUnderConstructionContiguous(lastBlk,
                replication);
          }
          file.setBlock(file.numBlocks() - 1, ucBlk);
        }
      }
      return file;
    }


    private INodeSymlink loadINodeSymlink(INodeSection.INode n) {
      assert n.getType() == INodeSection.INode.Type.SYMLINK;
      INodeSection.INodeSymlink s = n.getSymlink();
      final PermissionStatus permissions = loadPermission(s.getPermission(),
          parent.getLoaderContext().getStringTable());

      INodeSymlink sym = new INodeSymlink(n.getId(), n.getName().toByteArray(),
          permissions, s.getModificationTime(), s.getAccessTime(),
          s.getTarget().toStringUtf8());

      return sym;
    }

    private void loadRootINode(INodeSection.INode p) {
      INodeDirectory root = loadINodeDirectory(p, parent.getLoaderContext());
      final QuotaCounts q = root.getQuotaCounts();
      final long nsQuota = q.getNameSpace();
      final long dsQuota = q.getStorageSpace();
      if (nsQuota != -1 || dsQuota != -1) {
        dir.rootDir.getDirectoryWithQuotaFeature().setQuota(nsQuota, dsQuota);
      }
      final EnumCounters<StorageType> typeQuotas = q.getTypeSpaces();
      if (typeQuotas.anyGreaterOrEqual(0)) {
        dir.rootDir.getDirectoryWithQuotaFeature().setQuota(typeQuotas);
      }
      dir.rootDir.cloneModificationTime(root);
      dir.rootDir.clonePermissionStatus(root);
      // root dir supports having extended attributes according to POSIX
      final XAttrFeature f = root.getXAttrFeature();
      if (f != null) {
        dir.rootDir.addXAttrFeature(f);
      }
    }
  }

  public final static class Saver {
    private static long buildPermissionStatus(INodeAttributes n,
        final SaverContext.DeduplicationMap<String> stringMap) {
      long userId = stringMap.getId(n.getUserName());
      long groupId = stringMap.getId(n.getGroupName());
      return ((userId & USER_GROUP_STRID_MASK) << USER_STRID_OFFSET)
          | ((groupId & USER_GROUP_STRID_MASK) << GROUP_STRID_OFFSET)
          | n.getFsPermissionShort();
    }

    private static AclFeatureProto.Builder buildAclEntries(AclFeature f,
        final SaverContext.DeduplicationMap<String> map) {
      AclFeatureProto.Builder b = AclFeatureProto.newBuilder();
      for (int pos = 0, e; pos < f.getEntriesSize(); pos++) {
        e = f.getEntryAt(pos);
        int nameId = map.getId(AclEntryStatusFormat.getName(e));
        int v = ((nameId & ACL_ENTRY_NAME_MASK) << ACL_ENTRY_NAME_OFFSET)
            | (AclEntryStatusFormat.getType(e).ordinal() << ACL_ENTRY_TYPE_OFFSET)
            | (AclEntryStatusFormat.getScope(e).ordinal() << ACL_ENTRY_SCOPE_OFFSET)
            | (AclEntryStatusFormat.getPermission(e).ordinal());
        b.addEntries(v);
      }
      return b;
    }
    
    private static XAttrFeatureProto.Builder buildXAttrs(XAttrFeature f,
        final SaverContext.DeduplicationMap<String> stringMap) {
      XAttrFeatureProto.Builder b = XAttrFeatureProto.newBuilder();
      for (XAttr a : f.getXAttrs()) {
        XAttrCompactProto.Builder xAttrCompactBuilder = XAttrCompactProto.
            newBuilder();
        int nsOrd = a.getNameSpace().ordinal();
        Preconditions.checkArgument(nsOrd < 8, "Too many namespaces.");
        int v = ((nsOrd & XATTR_NAMESPACE_MASK) << XATTR_NAMESPACE_OFFSET)
            | ((stringMap.getId(a.getName()) & XATTR_NAME_MASK) <<
                XATTR_NAME_OFFSET);
        v |= (((nsOrd >> 2) & XATTR_NAMESPACE_EXT_MASK) <<
            XATTR_NAMESPACE_EXT_OFFSET);
        xAttrCompactBuilder.setName(v);
        if (a.getValue() != null) {
          xAttrCompactBuilder.setValue(PBHelper.getByteString(a.getValue()));
        }
        b.addXAttrs(xAttrCompactBuilder.build());
      }
      
      return b;
    }

    private static QuotaByStorageTypeFeatureProto.Builder
        buildQuotaByStorageTypeEntries(QuotaCounts q) {
      QuotaByStorageTypeFeatureProto.Builder b =
          QuotaByStorageTypeFeatureProto.newBuilder();
      for (StorageType t: StorageType.getTypesSupportingQuota()) {
        if (q.getTypeSpace(t) >= 0) {
          QuotaByStorageTypeEntryProto.Builder eb =
              QuotaByStorageTypeEntryProto.newBuilder().
              setStorageType(PBHelper.convertStorageType(t)).
              setQuota(q.getTypeSpace(t));
          b.addQuotas(eb);
        }
      }
      return b;
    }

    public static INodeSection.INodeFile.Builder buildINodeFile(
        INodeFileAttributes file, final SaverContext state) {
      INodeSection.INodeFile.Builder b = INodeSection.INodeFile.newBuilder()
          .setAccessTime(file.getAccessTime())
          .setModificationTime(file.getModificationTime())
          .setPermission(buildPermissionStatus(file, state.getStringMap()))
          .setPreferredBlockSize(file.getPreferredBlockSize())
          .setReplication(file.getFileReplication())
          .setStoragePolicyID(file.getLocalStoragePolicyID())
          .setIsStriped(file.isStriped());

      AclFeature f = file.getAclFeature();
      if (f != null) {
        b.setAcl(buildAclEntries(f, state.getStringMap()));
      }
      XAttrFeature xAttrFeature = file.getXAttrFeature();
      if (xAttrFeature != null) {
        b.setXAttrs(buildXAttrs(xAttrFeature, state.getStringMap()));
      }
      return b;
    }

    public static INodeSection.INodeDirectory.Builder buildINodeDirectory(
        INodeDirectoryAttributes dir, final SaverContext state) {
      QuotaCounts quota = dir.getQuotaCounts();
      INodeSection.INodeDirectory.Builder b = INodeSection.INodeDirectory
          .newBuilder().setModificationTime(dir.getModificationTime())
          .setNsQuota(quota.getNameSpace())
          .setDsQuota(quota.getStorageSpace())
          .setPermission(buildPermissionStatus(dir, state.getStringMap()));

      if (quota.getTypeSpaces().anyGreaterOrEqual(0)) {
        b.setTypeQuotas(buildQuotaByStorageTypeEntries(quota));
      }

      AclFeature f = dir.getAclFeature();
      if (f != null) {
        b.setAcl(buildAclEntries(f, state.getStringMap()));
      }
      XAttrFeature xAttrFeature = dir.getXAttrFeature();
      if (xAttrFeature != null) {
        b.setXAttrs(buildXAttrs(xAttrFeature, state.getStringMap()));
      }
      return b;
    }

    private final FSNamesystem fsn;
    private final FileSummary.Builder summary;
    private final SaveNamespaceContext context;
    private final FSImageFormatProtobuf.Saver parent;

    Saver(FSImageFormatProtobuf.Saver parent, FileSummary.Builder summary) {
      this.parent = parent;
      this.summary = summary;
      this.context = parent.getContext();
      this.fsn = context.getSourceNamesystem();
    }

    void serializeINodeDirectorySection(OutputStream out) throws IOException {
      Iterator<INodeWithAdditionalFields> iter = fsn.getFSDirectory()
          .getINodeMap().getMapIterator();
      final ArrayList<INodeReference> refList = parent.getSaverContext()
          .getRefList();
      int i = 0;
      while (iter.hasNext()) {
        INodeWithAdditionalFields n = iter.next();
        if (!n.isDirectory()) {
          continue;
        }

        ReadOnlyList<INode> children = n.asDirectory().getChildrenList(
            Snapshot.CURRENT_STATE_ID);
        if (children.size() > 0) {
          INodeDirectorySection.DirEntry.Builder b = INodeDirectorySection.
              DirEntry.newBuilder().setParent(n.getId());
          for (INode inode : children) {
            if (!inode.isReference()) {
              b.addChildren(inode.getId());
            } else {
              refList.add(inode.asReference());
              b.addRefChildren(refList.size() - 1);
            }
          }
          INodeDirectorySection.DirEntry e = b.build();
          e.writeDelimitedTo(out);
        }

        ++i;
        if (i % FSImageFormatProtobuf.Saver.CHECK_CANCEL_INTERVAL == 0) {
          context.checkCancelled();
        }
      }
      parent.commitSection(summary,
          FSImageFormatProtobuf.SectionName.INODE_DIR);
    }

    void serializeINodeSection(OutputStream out) throws IOException {
      INodeMap inodesMap = fsn.dir.getINodeMap();

      INodeSection.Builder b = INodeSection.newBuilder()
          .setLastInodeId(fsn.dir.getLastInodeId()).setNumInodes(inodesMap.size());
      INodeSection s = b.build();
      s.writeDelimitedTo(out);

      int i = 0;
      Iterator<INodeWithAdditionalFields> iter = inodesMap.getMapIterator();
      while (iter.hasNext()) {
        INodeWithAdditionalFields n = iter.next();
        save(out, n);
        ++i;
        if (i % FSImageFormatProtobuf.Saver.CHECK_CANCEL_INTERVAL == 0) {
          context.checkCancelled();
        }
      }
      parent.commitSection(summary, FSImageFormatProtobuf.SectionName.INODE);
    }

    void serializeFilesUCSection(OutputStream out) throws IOException {
      Collection<Long> filesWithUC = fsn.getLeaseManager()
              .getINodeIdWithLeases();
      for (Long id : filesWithUC) {
        INode inode = fsn.getFSDirectory().getInode(id);
        if (inode == null) {
          LOG.warn("Fail to find inode " + id + " when saving the leases.");
          continue;
        }
        INodeFile file = inode.asFile();
        if (!file.isUnderConstruction()) {
          LOG.warn("Fail to save the lease for inode id " + id
                       + " as the file is not under construction");
          continue;
        }
        String path = file.getFullPathName();
        FileUnderConstructionEntry.Builder b = FileUnderConstructionEntry
            .newBuilder().setInodeId(file.getId()).setFullPath(path);
        FileUnderConstructionEntry e = b.build();
        e.writeDelimitedTo(out);
      }
      parent.commitSection(summary,
          FSImageFormatProtobuf.SectionName.FILES_UNDERCONSTRUCTION);
    }

    private void save(OutputStream out, INode n) throws IOException {
      if (n.isDirectory()) {
        save(out, n.asDirectory());
      } else if (n.isFile()) {
        save(out, n.asFile());
      } else if (n.isSymlink()) {
        save(out, n.asSymlink());
      }
    }

    private void save(OutputStream out, INodeDirectory n) throws IOException {
      INodeSection.INodeDirectory.Builder b = buildINodeDirectory(n,
          parent.getSaverContext());
      INodeSection.INode r = buildINodeCommon(n)
          .setType(INodeSection.INode.Type.DIRECTORY).setDirectory(b).build();
      r.writeDelimitedTo(out);
    }

    private void save(OutputStream out, INodeFile n) throws IOException {
      INodeSection.INodeFile.Builder b = buildINodeFile(n,
          parent.getSaverContext());
      BlockInfo[] blocks = n.getBlocks();

      if (blocks != null) {
        for (Block block : n.getBlocks()) {
          b.addBlocks(PBHelper.convert(block));
        }
      }

      FileUnderConstructionFeature uc = n.getFileUnderConstructionFeature();
      if (uc != null) {
        INodeSection.FileUnderConstructionFeature f =
            INodeSection.FileUnderConstructionFeature
            .newBuilder().setClientName(uc.getClientName())
            .setClientMachine(uc.getClientMachine()).build();
        b.setFileUC(f);
      }

      INodeSection.INode r = buildINodeCommon(n)
          .setType(INodeSection.INode.Type.FILE).setFile(b).build();
      r.writeDelimitedTo(out);
    }

    private void save(OutputStream out, INodeSymlink n) throws IOException {
      SaverContext state = parent.getSaverContext();
      INodeSection.INodeSymlink.Builder b = INodeSection.INodeSymlink
          .newBuilder()
          .setPermission(buildPermissionStatus(n, state.getStringMap()))
          .setTarget(ByteString.copyFrom(n.getSymlink()))
          .setModificationTime(n.getModificationTime())
          .setAccessTime(n.getAccessTime());

      INodeSection.INode r = buildINodeCommon(n)
          .setType(INodeSection.INode.Type.SYMLINK).setSymlink(b).build();
      r.writeDelimitedTo(out);
    }

    private INodeSection.INode.Builder buildINodeCommon(INode n) {
      return INodeSection.INode.newBuilder()
          .setId(n.getId())
          .setName(ByteString.copyFrom(n.getLocalNameBytes()));
    }
  }

  private FSImageFormatPBINode() {
  }
}<|MERGE_RESOLUTION|>--- conflicted
+++ resolved
@@ -45,9 +45,9 @@
 import org.apache.hadoop.hdfs.protocolPB.PBHelper;
 import org.apache.hadoop.hdfs.server.blockmanagement.BlockInfo;
 import org.apache.hadoop.hdfs.server.blockmanagement.BlockInfoContiguous;
-import org.apache.hadoop.hdfs.server.blockmanagement.BlockInfoUnderConstructionContiguous;
+import org.apache.hadoop.hdfs.server.blockmanagement.BlockInfoContiguousUnderConstruction;
 import org.apache.hadoop.hdfs.server.blockmanagement.BlockInfoStriped;
-import org.apache.hadoop.hdfs.server.blockmanagement.BlockInfoUnderConstructionStriped;
+import org.apache.hadoop.hdfs.server.blockmanagement.BlockInfoStripedUnderConstruction;
 import org.apache.hadoop.hdfs.server.blockmanagement.BlockManager;
 import org.apache.hadoop.hdfs.server.namenode.FSImageFormatProtobuf.LoaderContext;
 import org.apache.hadoop.hdfs.server.namenode.FSImageFormatProtobuf.SaverContext;
@@ -339,7 +339,6 @@
       ErasureCodingPolicy ecPolicy = ErasureCodingPolicyManager.getSystemDefaultPolicy();
 
       BlockInfo[] blocks = new BlockInfo[bp.size()];
-<<<<<<< HEAD
       for (int i = 0; i < bp.size(); ++i) {
         BlockProto b = bp.get(i);
         if (isStriped) {
@@ -348,11 +347,6 @@
           blocks[i] = new BlockInfoContiguous(PBHelper.convert(b),
               replication);
         }
-=======
-      for (int i = 0, e = bp.size(); i < e; ++i) {
-        blocks[i] =
-            new BlockInfoContiguous(PBHelper.convert(bp.get(i)), replication);
->>>>>>> 456e901a
       }
 
       final PermissionStatus permissions = loadPermission(f.getPermission(),
@@ -384,9 +378,9 @@
           final BlockInfo ucBlk;
           if (isStriped) {
             BlockInfoStriped striped = (BlockInfoStriped) lastBlk;
-            ucBlk = new BlockInfoUnderConstructionStriped(striped, ecPolicy);
+            ucBlk = new BlockInfoStripedUnderConstruction(striped, ecPolicy);
           } else {
-            ucBlk = new BlockInfoUnderConstructionContiguous(lastBlk,
+            ucBlk = new BlockInfoContiguousUnderConstruction(lastBlk,
                 replication);
           }
           file.setBlock(file.numBlocks() - 1, ucBlk);

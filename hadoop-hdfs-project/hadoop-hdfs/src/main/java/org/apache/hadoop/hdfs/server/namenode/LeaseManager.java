--- conflicted
+++ resolved
@@ -547,12 +547,7 @@
           boolean completed = false;
           try {
             completed = fsnamesystem.internalReleaseLease(
-<<<<<<< HEAD
-                leaseToCheck, p, iip,
-                HdfsServerConstants.NAMENODE_LEASE_HOLDER);
-=======
                 leaseToCheck, p, iip, newHolder);
->>>>>>> 7576a688
           } catch (IOException e) {
             LOG.warn("Cannot release the path " + p + " in the lease "
                 + leaseToCheck + ". It will be retried.", e);

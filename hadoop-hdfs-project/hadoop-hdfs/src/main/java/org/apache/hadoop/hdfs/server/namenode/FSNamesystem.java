--- conflicted
+++ resolved
@@ -124,6 +124,7 @@
 import org.apache.hadoop.fs.permission.FsAction;
 import org.apache.hadoop.fs.permission.FsPermission;
 import org.apache.hadoop.fs.permission.PermissionStatus;
+import org.apache.hadoop.ha.HAServiceProtocol.HAServiceState;
 import org.apache.hadoop.ha.ServiceFailedException;
 import org.apache.hadoop.hdfs.DFSUtil;
 import org.apache.hadoop.hdfs.HAUtil;
@@ -168,7 +169,6 @@
 import org.apache.hadoop.hdfs.server.namenode.INodeDirectory.INodesInPath;
 import org.apache.hadoop.hdfs.server.namenode.LeaseManager.Lease;
 import org.apache.hadoop.hdfs.server.namenode.NameNode.OperationCategory;
-import org.apache.hadoop.hdfs.server.namenode.ha.ActiveState;
 import org.apache.hadoop.hdfs.server.namenode.ha.EditLogTailer;
 import org.apache.hadoop.hdfs.server.namenode.ha.HAContext;
 import org.apache.hadoop.hdfs.server.namenode.ha.HAState;
@@ -1079,7 +1079,8 @@
     long totalInodes = this.dir.totalInodes();
     long totalBlocks = this.getBlocksTotal();
     out.println(totalInodes + " files and directories, " + totalBlocks
-        + " blocks = " + (totalInodes + totalBlocks) + " total");
+        + " blocks = " + (totalInodes + totalBlocks)
+        + " total filesystem objects");
 
     blockManager.metaSave(out);
   }
@@ -2638,15 +2639,15 @@
     if (isPermissionEnabled) {
       //We should not be doing this.  This is move() not renameTo().
       //but for now,
+      //NOTE: yes, this is bad!  it's assuming much lower level behavior
+      //      of rewriting the dst
       String actualdst = dir.isDir(dst)?
           dst + Path.SEPARATOR + new Path(src).getName(): dst;
       checkParentAccess(src, FsAction.WRITE);
       checkAncestorAccess(actualdst, FsAction.WRITE);
     }
 
-    HdfsFileStatus dinfo = dir.getFileInfo(dst, false);
     if (dir.renameTo(src, dst)) {
-      unprotectedChangeLease(src, dst, dinfo);     // update lease with new filename
       return true;
     }
     return false;
@@ -2697,9 +2698,7 @@
       checkAncestorAccess(dst, FsAction.WRITE);
     }
 
-    HdfsFileStatus dinfo = dir.getFileInfo(dst, false);
     dir.renameTo(src, dst, options);
-    unprotectedChangeLease(src, dst, dinfo); // update lease with new filename
   }
   
   /**
@@ -3525,19 +3524,7 @@
 
   private NNHAStatusHeartbeat createHaStatusHeartbeat() {
     HAState state = haContext.getState();
-<<<<<<< HEAD
-    NNHAStatusHeartbeat.State hbState;
-    if (state instanceof ActiveState) {
-      hbState = NNHAStatusHeartbeat.State.ACTIVE;
-    } else if (state instanceof StandbyState) {
-      hbState = NNHAStatusHeartbeat.State.STANDBY;      
-    } else {
-      throw new AssertionError("Invalid state: " + state.getClass());
-    }
-    return new NNHAStatusHeartbeat(hbState,
-=======
     return new NNHAStatusHeartbeat(state.getServiceState(),
->>>>>>> bcaba939
         getFSImage().getLastAppliedOrWrittenTxId());
   }
 
@@ -4993,31 +4980,9 @@
 
   // rename was successful. If any part of the renamed subtree had
   // files that were being written to, update with new filename.
-  void unprotectedChangeLease(String src, String dst, HdfsFileStatus dinfo) {
-    String overwrite;
-    String replaceBy;
+  void unprotectedChangeLease(String src, String dst) {
     assert hasWriteLock();
-
-    boolean destinationExisted = true;
-    if (dinfo == null) {
-      destinationExisted = false;
-    }
-
-    if (destinationExisted && dinfo.isDir()) {
-      Path spath = new Path(src);
-      Path parent = spath.getParent();
-      if (parent.isRoot()) {
-        overwrite = parent.toString();
-      } else {
-        overwrite = parent.toString() + Path.SEPARATOR;
-      }
-      replaceBy = dst + Path.SEPARATOR;
-    } else {
-      overwrite = src;
-      replaceBy = dst;
-    }
-
-    leaseManager.changeLease(src, dst, overwrite, replaceBy);
+    leaseManager.changeLease(src, dst);
   }
 
   /**
@@ -5028,19 +4993,13 @@
     // lock on our behalf. If we took the read lock here, we could block
     // for fairness if a writer is waiting on the lock.
     synchronized (leaseManager) {
-      out.writeInt(leaseManager.countPath()); // write the size
-
-      for (Lease lease : leaseManager.getSortedLeases()) {
-        for(String path : lease.getPaths()) {
-          // verify that path exists in namespace
-          final INodeFileUnderConstruction cons;
-          try {
-            cons = INodeFileUnderConstruction.valueOf(dir.getINode(path), path);
-          } catch (UnresolvedLinkException e) {
-            throw new AssertionError("Lease files should reside on this FS");
-          }
-          FSImageSerialization.writeINodeUnderConstruction(out, cons, path);
-        }
+      Map<String, INodeFileUnderConstruction> nodes =
+          leaseManager.getINodesUnderConstruction();
+      out.writeInt(nodes.size()); // write the size    
+      for (Map.Entry<String, INodeFileUnderConstruction> entry
+           : nodes.entrySet()) {
+        FSImageSerialization.writeINodeUnderConstruction(
+            out, entry.getValue(), entry.getKey());
       }
     }
   }
@@ -5654,7 +5613,6 @@
     return this.blockManager.getDatanodeManager()
         .isAvoidingStaleDataNodesForWrite();
   }
-<<<<<<< HEAD
   
   /** Allow snapshot on a directroy. */
   public void allowSnapshot(String path) throws SafeModeException, IOException {
@@ -5784,7 +5742,6 @@
           newSnapshotRoot.toString(), null);
     }
   }
-=======
 
   /**
    * Default AuditLogger implementation; used when no access logger is
@@ -5825,5 +5782,4 @@
 
   }
 
->>>>>>> bcaba939
 }
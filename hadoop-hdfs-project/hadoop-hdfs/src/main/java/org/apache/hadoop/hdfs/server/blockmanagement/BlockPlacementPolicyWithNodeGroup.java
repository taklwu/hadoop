--- conflicted
+++ resolved
@@ -166,20 +166,12 @@
     try {
       // randomly choose from remote racks
       chooseRandom(numOfReplicas, "~" + rackLocation, excludedNodes, blocksize,
-<<<<<<< HEAD
-          maxReplicasPerRack, results, avoidStaleNodes);
-=======
           maxReplicasPerRack, results, avoidStaleNodes, storageType);
->>>>>>> 6266273c
     } catch (NotEnoughReplicasException e) {
       // fall back to the local rack
       chooseRandom(numOfReplicas - (results.size() - oldNumOfReplicas),
           rackLocation, excludedNodes, blocksize,
-<<<<<<< HEAD
-          maxReplicasPerRack, results, avoidStaleNodes);
-=======
           maxReplicasPerRack, results, avoidStaleNodes, storageType);
->>>>>>> 6266273c
     }
   }
 

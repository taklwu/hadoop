/**
 * Licensed to the Apache Software Foundation (ASF) under one
 * or more contributor license agreements.  See the NOTICE file
 * distributed with this work for additional information
 * regarding copyright ownership.  The ASF licenses this file
 * to you under the Apache License, Version 2.0 (the
 * "License"); you may not use this file except in compliance
 * with the License.  You may obtain a copy of the License at
 *
 *     http://www.apache.org/licenses/LICENSE-2.0
 *
 * Unless required by applicable law or agreed to in writing, software
 * distributed under the License is distributed on an "AS IS" BASIS,
 * WITHOUT WARRANTIES OR CONDITIONS OF ANY KIND, either express or implied.
 * See the License for the specific language governing permissions and
 * limitations under the License.
 */
package org.apache.hadoop.hdfs;

import static org.apache.hadoop.hdfs.DFSConfigKeys.DFS_CLIENT_SOCKET_TIMEOUT_KEY;
import static org.junit.Assert.assertEquals;
import static org.junit.Assert.assertFalse;
import static org.junit.Assert.assertTrue;
import static org.junit.Assert.fail;
import static org.mockito.Matchers.any;
import static org.mockito.Matchers.anyBoolean;
import static org.mockito.Matchers.anyList;
import static org.mockito.Matchers.anyLong;
import static org.mockito.Matchers.anyObject;
import static org.mockito.Matchers.anyShort;
import static org.mockito.Matchers.anyString;
import static org.mockito.Mockito.doAnswer;
import static org.mockito.Mockito.mock;
import static org.mockito.Mockito.spy;
import static org.mockito.Mockito.when;

import java.io.FileNotFoundException;
import java.io.IOException;
import java.io.InputStream;
import java.io.OutputStream;
import java.net.InetSocketAddress;
import java.net.SocketTimeoutException;
import java.net.URI;
import java.security.MessageDigest;
import java.util.ArrayList;
import java.util.Arrays;
import java.util.List;
import java.util.Random;
import java.util.concurrent.TimeUnit;

import org.apache.commons.logging.Log;
import org.apache.commons.logging.LogFactory;
import org.apache.commons.logging.impl.Log4JLogger;
import org.apache.hadoop.conf.Configuration;
import org.apache.hadoop.crypto.CipherSuite;
import org.apache.hadoop.fs.CommonConfigurationKeys;
import org.apache.hadoop.fs.CreateFlag;
import org.apache.hadoop.fs.FSDataInputStream;
import org.apache.hadoop.fs.FSDataOutputStream;
import org.apache.hadoop.fs.FileChecksum;
import org.apache.hadoop.fs.FileStatus;
import org.apache.hadoop.fs.FileSystem;
import org.apache.hadoop.fs.Path;
import org.apache.hadoop.fs.permission.FsPermission;
import org.apache.hadoop.hdfs.client.HdfsUtils;
import org.apache.hadoop.hdfs.protocol.Block;
import org.apache.hadoop.hdfs.protocol.ClientDatanodeProtocol;
import org.apache.hadoop.hdfs.protocol.DatanodeID;
import org.apache.hadoop.hdfs.protocol.DatanodeInfo;
import org.apache.hadoop.hdfs.protocol.ExtendedBlock;
import org.apache.hadoop.hdfs.protocol.HdfsConstants.SafeModeAction;
import org.apache.hadoop.hdfs.protocol.HdfsFileStatus;
import org.apache.hadoop.hdfs.protocol.LocatedBlock;
import org.apache.hadoop.hdfs.protocol.LocatedBlocks;
import org.apache.hadoop.hdfs.server.namenode.NameNode;
import org.apache.hadoop.hdfs.server.namenode.NotReplicatedYetException;
import org.apache.hadoop.hdfs.server.protocol.NamenodeProtocols;
import org.apache.hadoop.hdfs.web.WebHdfsFileSystem;
import org.apache.hadoop.hdfs.web.WebHdfsTestUtil;
import org.apache.hadoop.io.EnumSetWritable;
import org.apache.hadoop.io.IOUtils;
import org.apache.hadoop.io.LongWritable;
import org.apache.hadoop.io.Writable;
import org.apache.hadoop.io.retry.RetryPolicies.MultipleLinearRandomRetry;
import org.apache.hadoop.ipc.RPC;
import org.apache.hadoop.ipc.RemoteException;
import org.apache.hadoop.ipc.Server;
import org.apache.hadoop.net.NetUtils;
import org.apache.hadoop.security.UserGroupInformation;
import org.apache.hadoop.test.GenericTestUtils;
import org.apache.hadoop.util.StringUtils;
import org.apache.hadoop.util.Time;
import org.apache.log4j.Level;
import org.junit.Assert;
import org.junit.Test;
import org.junit.Before;
import org.mockito.Mockito;
import org.mockito.internal.stubbing.answers.ThrowsException;
import org.mockito.invocation.InvocationOnMock;
import org.mockito.stubbing.Answer;

import com.google.common.base.Joiner;

/**
 * These tests make sure that DFSClient retries fetching data from DFS
 * properly in case of errors.
 */
public class TestDFSClientRetries {
  private static final String ADDRESS = "0.0.0.0";
  final static private int PING_INTERVAL = 1000;
  final static private int MIN_SLEEP_TIME = 1000;
  public static final Log LOG =
    LogFactory.getLog(TestDFSClientRetries.class.getName());
  static private Configuration conf = null;
 
 private static class TestServer extends Server {
    private boolean sleep;
    private Class<? extends Writable> responseClass;

    public TestServer(int handlerCount, boolean sleep) throws IOException {
      this(handlerCount, sleep, LongWritable.class, null);
    }

    public TestServer(int handlerCount, boolean sleep,
        Class<? extends Writable> paramClass,
        Class<? extends Writable> responseClass)
      throws IOException {
      super(ADDRESS, 0, paramClass, handlerCount, conf);
      this.sleep = sleep;
      this.responseClass = responseClass;
    }

    @Override
    public Writable call(RPC.RpcKind rpcKind, String protocol, Writable param, long receiveTime)
        throws IOException {
      if (sleep) {
        // sleep a bit
        try {
          Thread.sleep(PING_INTERVAL + MIN_SLEEP_TIME);
        } catch (InterruptedException e) {}
      }
      if (responseClass != null) {
        try {
          return responseClass.newInstance();
        } catch (Exception e) {
          throw new RuntimeException(e);
        }
      } else {
        return param;                               // echo param as result
      }
    }
  }
 
  // writes 'len' bytes of data to out.
  private static void writeData(OutputStream out, int len) throws IOException {
    byte [] buf = new byte[4096*16];
    while(len > 0) {
      int toWrite = Math.min(len, buf.length);
      out.write(buf, 0, toWrite);
      len -= toWrite;
    }
  }
  
  @Before
  public void setupConf(){
    conf = new HdfsConfiguration();
  }
  
  /**
   * This makes sure that when DN closes clients socket after client had
   * successfully connected earlier, the data can still be fetched.
   */
  @Test
  public void testWriteTimeoutAtDataNode() throws IOException,
                                                  InterruptedException { 
    final int writeTimeout = 100; //milliseconds.
    // set a very short write timeout for datanode, so that tests runs fast.
    conf.setInt(DFSConfigKeys.DFS_DATANODE_SOCKET_WRITE_TIMEOUT_KEY, writeTimeout); 
    // set a smaller block size
    final int blockSize = 10*1024*1024;
    conf.setInt(DFSConfigKeys.DFS_BLOCK_SIZE_KEY, blockSize);
    conf.setInt(DFSConfigKeys.DFS_CLIENT_MAX_BLOCK_ACQUIRE_FAILURES_KEY, 1);
    // set a small buffer size
    final int bufferSize = 4096;
    conf.setInt(CommonConfigurationKeys.IO_FILE_BUFFER_SIZE_KEY, bufferSize);

    MiniDFSCluster cluster = new MiniDFSCluster.Builder(conf).numDataNodes(3).build();
    
    try {
      cluster.waitActive();
      FileSystem fs = cluster.getFileSystem();
    
      Path filePath = new Path("/testWriteTimeoutAtDataNode");
      OutputStream out = fs.create(filePath, true, bufferSize);
    
      // write a 2 block file.
      writeData(out, 2*blockSize);
      out.close();
      
      byte[] buf = new byte[1024*1024]; // enough to empty TCP buffers.
      
      InputStream in = fs.open(filePath, bufferSize);
      
      //first read a few bytes
      IOUtils.readFully(in, buf, 0, bufferSize/2);
      //now read few more chunks of data by sleeping in between :
      for(int i=0; i<10; i++) {
        Thread.sleep(2*writeTimeout); // force write timeout at the datanode.
        // read enough to empty out socket buffers.
        IOUtils.readFully(in, buf, 0, buf.length); 
      }
      // successfully read with write timeout on datanodes.
      in.close();
    } finally {
      cluster.shutdown();
    }
  }
  
  // more tests related to different failure cases can be added here.

  /**
   * Verify that client will correctly give up after the specified number
   * of times trying to add a block
   */
  @SuppressWarnings({ "serial", "unchecked" })
  @Test
  public void testNotYetReplicatedErrors() throws IOException
  { 
    final String exceptionMsg = "Nope, not replicated yet...";
    final int maxRetries = 1; // Allow one retry (total of two calls)
    conf.setInt(DFSConfigKeys.DFS_CLIENT_BLOCK_WRITE_LOCATEFOLLOWINGBLOCK_RETRIES_KEY, maxRetries);
    
    NamenodeProtocols mockNN = mock(NamenodeProtocols.class);
    Answer<Object> answer = new ThrowsException(new IOException()) {
      int retryCount = 0;
      
      @Override
      public Object answer(InvocationOnMock invocation) 
                       throws Throwable {
        retryCount++;
        System.out.println("addBlock has been called "  + retryCount + " times");
        if(retryCount > maxRetries + 1) // First call was not a retry
          throw new IOException("Retried too many times: " + retryCount);
        else
          throw new RemoteException(NotReplicatedYetException.class.getName(),
                                    exceptionMsg);
      }
    };
    when(mockNN.addBlock(anyString(), 
                         anyString(),
                         any(ExtendedBlock.class),
                         any(DatanodeInfo[].class),
                         anyLong(), any(String[].class))).thenAnswer(answer);
    
    Mockito.doReturn(
            new HdfsFileStatus(0, false, 1, 1024, 0, 0, new FsPermission(
                (short) 777), "owner", "group", new byte[0], new byte[0],
<<<<<<< HEAD
                1010, 0, (byte) 0)).when(mockNN).getFileInfo(anyString());
=======
                1010, 0, null)).when(mockNN).getFileInfo(anyString());
>>>>>>> 6824abc1
    
    Mockito.doReturn(
            new HdfsFileStatus(0, false, 1, 1024, 0, 0, new FsPermission(
                (short) 777), "owner", "group", new byte[0], new byte[0],
<<<<<<< HEAD
                1010, 0, (byte) 0))
=======
                1010, 0, null))
>>>>>>> 6824abc1
        .when(mockNN)
        .create(anyString(), (FsPermission) anyObject(), anyString(),
            (EnumSetWritable<CreateFlag>) anyObject(), anyBoolean(),
            anyShort(), anyLong(), (List<CipherSuite>) anyList());

    final DFSClient client = new DFSClient(null, mockNN, conf, null);
    OutputStream os = client.create("testfile", true);
    os.write(20); // write one random byte
    
    try {
      os.close();
    } catch (Exception e) {
      assertTrue("Retries are not being stopped correctly: " + e.getMessage(),
           e.getMessage().equals(exceptionMsg));
    }
  }

  /**
   * This tests that DFSInputStream failures are counted for a given read
   * operation, and not over the lifetime of the stream. It is a regression
   * test for HDFS-127.
   */
  @Test
  public void testFailuresArePerOperation() throws Exception
  {
    long fileSize = 4096;
    Path file = new Path("/testFile");

    // Set short retry timeouts so this test runs faster
    conf.setInt(DFSConfigKeys.DFS_CLIENT_RETRY_WINDOW_BASE, 10);
    conf.setInt(DFS_CLIENT_SOCKET_TIMEOUT_KEY, 2 * 1000);
    MiniDFSCluster cluster = new MiniDFSCluster.Builder(conf).build();

    try {
      cluster.waitActive();
      FileSystem fs = cluster.getFileSystem();
      NamenodeProtocols preSpyNN = cluster.getNameNodeRpc();
      NamenodeProtocols spyNN = spy(preSpyNN);
      DFSClient client = new DFSClient(null, spyNN, conf, null);
      int maxBlockAcquires = client.getMaxBlockAcquireFailures();
      assertTrue(maxBlockAcquires > 0);


      DFSTestUtil.createFile(fs, file, fileSize, (short)1, 12345L /*seed*/);

      // If the client will retry maxBlockAcquires times, then if we fail
      // any more than that number of times, the operation should entirely
      // fail.
      doAnswer(new FailNTimesAnswer(preSpyNN, maxBlockAcquires + 1))
        .when(spyNN).getBlockLocations(anyString(), anyLong(), anyLong());
      try {
        IOUtils.copyBytes(client.open(file.toString()), new IOUtils.NullOutputStream(), conf,
                          true);
        fail("Didn't get exception");
      } catch (IOException ioe) {
        DFSClient.LOG.info("Got expected exception", ioe);
      }

      // If we fail exactly that many times, then it should succeed.
      doAnswer(new FailNTimesAnswer(preSpyNN, maxBlockAcquires))
        .when(spyNN).getBlockLocations(anyString(), anyLong(), anyLong());
      IOUtils.copyBytes(client.open(file.toString()), new IOUtils.NullOutputStream(), conf,
                        true);

      DFSClient.LOG.info("Starting test case for failure reset");

      // Now the tricky case - if we fail a few times on one read, then succeed,
      // then fail some more on another read, it shouldn't fail.
      doAnswer(new FailNTimesAnswer(preSpyNN, maxBlockAcquires))
        .when(spyNN).getBlockLocations(anyString(), anyLong(), anyLong());
      DFSInputStream is = client.open(file.toString());
      byte buf[] = new byte[10];
      IOUtils.readFully(is, buf, 0, buf.length);

      DFSClient.LOG.info("First read successful after some failures.");

      // Further reads at this point will succeed since it has the good block locations.
      // So, force the block locations on this stream to be refreshed from bad info.
      // When reading again, it should start from a fresh failure count, since
      // we're starting a new operation on the user level.
      doAnswer(new FailNTimesAnswer(preSpyNN, maxBlockAcquires))
        .when(spyNN).getBlockLocations(anyString(), anyLong(), anyLong());
      is.openInfo();
      // Seek to beginning forces a reopen of the BlockReader - otherwise it'll
      // just keep reading on the existing stream and the fact that we've poisoned
      // the block info won't do anything.
      is.seek(0);
      IOUtils.readFully(is, buf, 0, buf.length);

    } finally {
      cluster.shutdown();
    }
  }
  
  /**
   * Test that getAdditionalBlock() and close() are idempotent. This allows
   * a client to safely retry a call and still produce a correct
   * file. See HDFS-3031.
   */
  @Test
  public void testIdempotentAllocateBlockAndClose() throws Exception {
    final String src = "/testIdempotentAllocateBlock";
    Path file = new Path(src);

    conf.setInt(DFSConfigKeys.DFS_BLOCK_SIZE_KEY, 4096);
    final MiniDFSCluster cluster = new MiniDFSCluster.Builder(conf).build();

    try {
      cluster.waitActive();
      FileSystem fs = cluster.getFileSystem();
      NamenodeProtocols preSpyNN = cluster.getNameNodeRpc();
      NamenodeProtocols spyNN = spy(preSpyNN);
      DFSClient client = new DFSClient(null, spyNN, conf, null);

      
      // Make the call to addBlock() get called twice, as if it were retried
      // due to an IPC issue.
      doAnswer(new Answer<LocatedBlock>() {
        @Override
        public LocatedBlock answer(InvocationOnMock invocation) throws Throwable {
          LocatedBlock ret = (LocatedBlock) invocation.callRealMethod();
          LocatedBlocks lb = cluster.getNameNodeRpc().getBlockLocations(src, 0, Long.MAX_VALUE);
          int blockCount = lb.getLocatedBlocks().size();
          assertEquals(lb.getLastLocatedBlock().getBlock(), ret.getBlock());
          
          // Retrying should result in a new block at the end of the file.
          // (abandoning the old one)
          LocatedBlock ret2 = (LocatedBlock) invocation.callRealMethod();
          lb = cluster.getNameNodeRpc().getBlockLocations(src, 0, Long.MAX_VALUE);
          int blockCount2 = lb.getLocatedBlocks().size();
          assertEquals(lb.getLastLocatedBlock().getBlock(), ret2.getBlock());

          // We shouldn't have gained an extra block by the RPC.
          assertEquals(blockCount, blockCount2);
          return ret2;
        }
      }).when(spyNN).addBlock(Mockito.anyString(), Mockito.anyString(),
          Mockito.<ExtendedBlock> any(), Mockito.<DatanodeInfo[]> any(),
          Mockito.anyLong(), Mockito.<String[]> any());

      doAnswer(new Answer<Boolean>() {

        @Override
        public Boolean answer(InvocationOnMock invocation) throws Throwable {
          // complete() may return false a few times before it returns
          // true. We want to wait until it returns true, and then
          // make it retry one more time after that.
          LOG.info("Called complete(: " +
              Joiner.on(",").join(invocation.getArguments()) + ")");
          if (!(Boolean)invocation.callRealMethod()) {
            LOG.info("Complete call returned false, not faking a retry RPC");
            return false;
          }
          // We got a successful close. Call it again to check idempotence.
          try {
            boolean ret = (Boolean) invocation.callRealMethod();
            LOG.info("Complete call returned true, faked second RPC. " +
                "Returned: " + ret);
            return ret;
          } catch (Throwable t) {
            LOG.error("Idempotent retry threw exception", t);
            throw t;
          }
        }
      }).when(spyNN).complete(Mockito.anyString(), Mockito.anyString(),
          Mockito.<ExtendedBlock>any(), anyLong());
      
      OutputStream stm = client.create(file.toString(), true);
      try {
        AppendTestUtil.write(stm, 0, 10000);
        stm.close();
        stm = null;
      } finally {
        IOUtils.cleanup(LOG, stm);
      }
      
      // Make sure the mock was actually properly injected.
      Mockito.verify(spyNN, Mockito.atLeastOnce()).addBlock(
          Mockito.anyString(), Mockito.anyString(),
          Mockito.<ExtendedBlock> any(), Mockito.<DatanodeInfo[]> any(),
          Mockito.anyLong(), Mockito.<String[]> any());
      Mockito.verify(spyNN, Mockito.atLeastOnce()).complete(
          Mockito.anyString(), Mockito.anyString(),
          Mockito.<ExtendedBlock>any(), anyLong());
      
      AppendTestUtil.check(fs, file, 10000);
    } finally {
      cluster.shutdown();
    }
  }

  /**
   * Mock Answer implementation of NN.getBlockLocations that will return
   * a poisoned block list a certain number of times before returning
   * a proper one.
   */
  private static class FailNTimesAnswer implements Answer<LocatedBlocks> {
    private int failuresLeft;
    private final NamenodeProtocols realNN;

    public FailNTimesAnswer(NamenodeProtocols preSpyNN, int timesToFail) {
      failuresLeft = timesToFail;
      this.realNN = preSpyNN;
    }

    @Override
    public LocatedBlocks answer(InvocationOnMock invocation) throws IOException {
      Object args[] = invocation.getArguments();
      LocatedBlocks realAnswer = realNN.getBlockLocations(
        (String)args[0],
        (Long)args[1],
        (Long)args[2]);

      if (failuresLeft-- > 0) {
        NameNode.LOG.info("FailNTimesAnswer injecting failure.");
        return makeBadBlockList(realAnswer);
      }
      NameNode.LOG.info("FailNTimesAnswer no longer failing.");
      return realAnswer;
    }

    private LocatedBlocks makeBadBlockList(LocatedBlocks goodBlockList) {
      LocatedBlock goodLocatedBlock = goodBlockList.get(0);
      LocatedBlock badLocatedBlock = new LocatedBlock(
        goodLocatedBlock.getBlock(),
        new DatanodeInfo[] {
          DFSTestUtil.getDatanodeInfo("1.2.3.4", "bogus", 1234)
        },
        goodLocatedBlock.getStartOffset(),
        false);


      List<LocatedBlock> badBlocks = new ArrayList<LocatedBlock>();
      badBlocks.add(badLocatedBlock);
      return new LocatedBlocks(goodBlockList.getFileLength(), false,
                               badBlocks, null, true,
                               null);
    }
  }
  
  /**
   * Test that a DFSClient waits for random time before retry on busy blocks.
   */
  @Test
  public void testDFSClientRetriesOnBusyBlocks() throws IOException {
    
    System.out.println("Testing DFSClient random waiting on busy blocks.");
    
    //
    // Test settings: 
    // 
    //           xcievers    fileLen   #clients  timeWindow    #retries
    //           ========    =======   ========  ==========    ========
    // Test 1:          2       6 MB         50      300 ms           3
    // Test 2:          2       6 MB         50      300 ms          50
    // Test 3:          2       6 MB         50     1000 ms           3
    // Test 4:          2       6 MB         50     1000 ms          50
    // 
    //   Minimum xcievers is 2 since 1 thread is reserved for registry.
    //   Test 1 & 3 may fail since # retries is low. 
    //   Test 2 & 4 should never fail since (#threads)/(xcievers-1) is the upper
    //   bound for guarantee to not throw BlockMissingException.
    //
    int xcievers  = 2;
    int fileLen   = 6*1024*1024;
    int threads   = 50;
    int retries   = 3;
    int timeWin   = 300;
    
    //
    // Test 1: might fail
    // 
    long timestamp = Time.now();
    boolean pass = busyTest(xcievers, threads, fileLen, timeWin, retries);
    long timestamp2 = Time.now();
    if ( pass ) {
      LOG.info("Test 1 succeeded! Time spent: " + (timestamp2-timestamp)/1000.0 + " sec.");
    } else {
      LOG.warn("Test 1 failed, but relax. Time spent: " + (timestamp2-timestamp)/1000.0 + " sec.");
    }
    
    //
    // Test 2: should never fail
    // 
    retries = 50;
    timestamp = Time.now();
    pass = busyTest(xcievers, threads, fileLen, timeWin, retries);
    timestamp2 = Time.now();
    assertTrue("Something wrong! Test 2 got Exception with maxmum retries!", pass);
    LOG.info("Test 2 succeeded! Time spent: "  + (timestamp2-timestamp)/1000.0 + " sec.");
    
    //
    // Test 3: might fail
    // 
    retries = 3;
    timeWin = 1000;
    timestamp = Time.now();
    pass = busyTest(xcievers, threads, fileLen, timeWin, retries);
    timestamp2 = Time.now();
    if ( pass ) {
      LOG.info("Test 3 succeeded! Time spent: " + (timestamp2-timestamp)/1000.0 + " sec.");
    } else {
      LOG.warn("Test 3 failed, but relax. Time spent: " + (timestamp2-timestamp)/1000.0 + " sec.");
    }
    
    //
    // Test 4: should never fail
    //
    retries = 50;
    timeWin = 1000;
    timestamp = Time.now();
    pass = busyTest(xcievers, threads, fileLen, timeWin, retries);
    timestamp2 = Time.now();
    assertTrue("Something wrong! Test 4 got Exception with maxmum retries!", pass);
    LOG.info("Test 4 succeeded! Time spent: "  + (timestamp2-timestamp)/1000.0 + " sec.");
  }

  private boolean busyTest(int xcievers, int threads, int fileLen, int timeWin, int retries)
    throws IOException {

    boolean ret = true;
    short replicationFactor = 1;
    long blockSize = 128*1024*1024; // DFS block size
    int bufferSize = 4096;
    int originalXcievers = conf.getInt(
      DFSConfigKeys.DFS_DATANODE_MAX_RECEIVER_THREADS_KEY,
      DFSConfigKeys.DFS_DATANODE_MAX_RECEIVER_THREADS_DEFAULT);
    conf.setInt(DFSConfigKeys.DFS_DATANODE_MAX_RECEIVER_THREADS_KEY,
      xcievers);
    conf.setInt(DFSConfigKeys.DFS_CLIENT_MAX_BLOCK_ACQUIRE_FAILURES_KEY,
      retries);
    conf.setInt(DFSConfigKeys.DFS_CLIENT_RETRY_WINDOW_BASE, timeWin);
    // Disable keepalive
    conf.setInt(DFSConfigKeys.DFS_DATANODE_SOCKET_REUSE_KEEPALIVE_KEY, 0);

    MiniDFSCluster cluster = new MiniDFSCluster.Builder(conf).numDataNodes(replicationFactor).build();
    cluster.waitActive();
    
    FileSystem fs = cluster.getFileSystem();
    Path file1 = new Path("test_data.dat");
    file1 = file1.makeQualified(fs.getUri(), fs.getWorkingDirectory()); // make URI hdfs://
    
    try {
      
      FSDataOutputStream stm = fs.create(file1, true,
                                         bufferSize,
                                         replicationFactor,
                                         blockSize);
      
      // verify that file exists in FS namespace
      assertTrue(file1 + " should be a file", 
                  fs.getFileStatus(file1).isFile());
      System.out.println("Path : \"" + file1 + "\"");
      LOG.info("Path : \"" + file1 + "\"");

      // write 1 block to file
      byte[] buffer = AppendTestUtil.randomBytes(Time.now(), fileLen);
      stm.write(buffer, 0, fileLen);
      stm.close();

      // verify that file size has changed to the full size
      long len = fs.getFileStatus(file1).getLen();
      
      assertTrue(file1 + " should be of size " + fileLen +
                 " but found to be of size " + len, 
                  len == fileLen);
      
      // read back and check data integrigy
      byte[] read_buf = new byte[fileLen];
      InputStream in = fs.open(file1, fileLen);
      IOUtils.readFully(in, read_buf, 0, fileLen);
      assert(Arrays.equals(buffer, read_buf));
      in.close();
      read_buf = null; // GC it if needed
      
      // compute digest of the content to reduce memory space
      MessageDigest m = MessageDigest.getInstance("SHA");
      m.update(buffer, 0, fileLen);
      byte[] hash_sha = m.digest();

      // spawn multiple threads and all trying to access the same block
      Thread[] readers = new Thread[threads];
      Counter counter = new Counter(0);
      for (int i = 0; i < threads; ++i ) {
        DFSClientReader reader = new DFSClientReader(file1, cluster, hash_sha, fileLen, counter);
        readers[i] = new Thread(reader);
        readers[i].start();
      }
      
      // wait for them to exit
      for (int i = 0; i < threads; ++i ) {
        readers[i].join();
      }
      if ( counter.get() == threads )
        ret = true;
      else
        ret = false;
      
    } catch (InterruptedException e) {
      System.out.println("Thread got InterruptedException.");
      e.printStackTrace();
      ret = false;
    } catch (Exception e) {
      e.printStackTrace();
      ret = false;
    } finally {
      conf.setInt(DFSConfigKeys.DFS_DATANODE_MAX_RECEIVER_THREADS_KEY,
        originalXcievers);
      fs.delete(file1, false);
      cluster.shutdown();
    }
    return ret;
  }
  
  class DFSClientReader implements Runnable {
    
    DFSClient client;
    final Configuration conf;
    final byte[] expected_sha;
    FileSystem  fs;
    final Path filePath;
    final MiniDFSCluster cluster;
    final int len;
    final Counter counter;

    DFSClientReader(Path file, MiniDFSCluster cluster, byte[] hash_sha, int fileLen, Counter cnt) {
      filePath = file;
      this.cluster = cluster;
      counter = cnt;
      len = fileLen;
      conf = new HdfsConfiguration();
      expected_sha = hash_sha;
      try {
        cluster.waitActive();
      } catch (IOException e) {
        e.printStackTrace();
      }
    }
    
    @Override
    public void run() {
      try {
        fs = cluster.getNewFileSystemInstance(0);
        
        int bufferSize = len;
        byte[] buf = new byte[bufferSize];

        InputStream in = fs.open(filePath, bufferSize);
        
        // read the whole file
        IOUtils.readFully(in, buf, 0, bufferSize);
        
        // compare with the expected input
        MessageDigest m = MessageDigest.getInstance("SHA");
        m.update(buf, 0, bufferSize);
        byte[] hash_sha = m.digest();
        
        buf = null; // GC if needed since there may be too many threads
        in.close();
        fs.close();

        assertTrue("hashed keys are not the same size",
                   hash_sha.length == expected_sha.length);

        assertTrue("hashed keys are not equal",
                   Arrays.equals(hash_sha, expected_sha));
        
        counter.inc(); // count this thread as successful
        
        LOG.info("Thread correctly read the block.");
        
      } catch (BlockMissingException e) {
        LOG.info("Bad - BlockMissingException is caught.");
        e.printStackTrace();
      } catch (Exception e) {
        e.printStackTrace();
      } 
    }
  }

  class Counter {
    int counter;
    Counter(int n) { counter = n; }
    public synchronized void inc() { ++counter; }
    public int get() { return counter; }
  }

  @Test
  public void testGetFileChecksum() throws Exception {
    final String f = "/testGetFileChecksum";
    final Path p = new Path(f);

    final MiniDFSCluster cluster = new MiniDFSCluster.Builder(conf).numDataNodes(3).build();
    try {
      cluster.waitActive();

      //create a file
      final FileSystem fs = cluster.getFileSystem();
      DFSTestUtil.createFile(fs, p, 1L << 20, (short)3, 20100402L);

      //get checksum
      final FileChecksum cs1 = fs.getFileChecksum(p);
      assertTrue(cs1 != null);

      //stop the first datanode
      final List<LocatedBlock> locatedblocks = DFSClient.callGetBlockLocations(
          cluster.getNameNodeRpc(), f, 0, Long.MAX_VALUE)
            .getLocatedBlocks();
      final DatanodeInfo first = locatedblocks.get(0).getLocations()[0];
      cluster.stopDataNode(first.getXferAddr());

      //get checksum again
      final FileChecksum cs2 = fs.getFileChecksum(p);
      assertEquals(cs1, cs2);
    } finally {
      cluster.shutdown();
    }
  }

  /** Test that timeout occurs when DN does not respond to RPC.
   * Start up a server and ask it to sleep for n seconds. Make an
   * RPC to the server and set rpcTimeout to less than n and ensure
   * that socketTimeoutException is obtained
   */
  @Test
  public void testClientDNProtocolTimeout() throws IOException {
    final Server server = new TestServer(1, true);
    server.start();

    final InetSocketAddress addr = NetUtils.getConnectAddress(server);
    DatanodeID fakeDnId = DFSTestUtil.getLocalDatanodeID(addr.getPort());
    
    ExtendedBlock b = new ExtendedBlock("fake-pool", new Block(12345L));
    LocatedBlock fakeBlock = new LocatedBlock(b, new DatanodeInfo[0]);

    ClientDatanodeProtocol proxy = null;

    try {
      proxy = DFSUtil.createClientDatanodeProtocolProxy(
          fakeDnId, conf, 500, false, fakeBlock);

      proxy.getReplicaVisibleLength(new ExtendedBlock("bpid", 1));
      fail ("Did not get expected exception: SocketTimeoutException");
    } catch (SocketTimeoutException e) {
      LOG.info("Got the expected Exception: SocketTimeoutException");
    } finally {
      if (proxy != null) {
        RPC.stopProxy(proxy);
      }
      server.stop();
    }
  }

  /**
   * Test that checksum failures are recovered from by the next read on the same
   * DFSInputStream. Corruption information is not persisted from read call to
   * read call, so the client should expect consecutive calls to behave the same
   * way. See HDFS-3067.
   */
  @Test
  public void testRetryOnChecksumFailure() throws Exception {
    HdfsConfiguration conf = new HdfsConfiguration();
    MiniDFSCluster cluster =
      new MiniDFSCluster.Builder(conf).numDataNodes(1).build();

    try {
      final short REPL_FACTOR = 1;
      final long FILE_LENGTH = 512L;
      cluster.waitActive();
      FileSystem fs = cluster.getFileSystem();

      Path path = new Path("/corrupted");

      DFSTestUtil.createFile(fs, path, FILE_LENGTH, REPL_FACTOR, 12345L);
      DFSTestUtil.waitReplication(fs, path, REPL_FACTOR);

      ExtendedBlock block = DFSTestUtil.getFirstBlock(fs, path);
      int blockFilesCorrupted = cluster.corruptBlockOnDataNodes(block);
      assertEquals("All replicas not corrupted", REPL_FACTOR,
          blockFilesCorrupted);

      InetSocketAddress nnAddr =
        new InetSocketAddress("localhost", cluster.getNameNodePort());
      DFSClient client = new DFSClient(nnAddr, conf);
      DFSInputStream dis = client.open(path.toString());
      byte[] arr = new byte[(int)FILE_LENGTH];
      for (int i = 0; i < 2; ++i) {
        try {
          dis.read(arr, 0, (int)FILE_LENGTH);
          fail("Expected ChecksumException not thrown");
        } catch (Exception ex) {
          GenericTestUtils.assertExceptionContains(
              "Checksum error", ex);
        }
      }
    } finally {
      cluster.shutdown();
    }
  }

  /** Test client retry with namenode restarting. */
  @Test(timeout=300000)
  public void testNamenodeRestart() throws Exception {
    namenodeRestartTest(new Configuration(), false);
  }

  public static void namenodeRestartTest(final Configuration conf,
      final boolean isWebHDFS) throws Exception {
    ((Log4JLogger)DFSClient.LOG).getLogger().setLevel(Level.ALL);

    final List<Exception> exceptions = new ArrayList<Exception>();

    final Path dir = new Path("/testNamenodeRestart");

    if (isWebHDFS) {
      conf.setBoolean(DFSConfigKeys.DFS_HTTP_CLIENT_RETRY_POLICY_ENABLED_KEY, true);
    } else {
      conf.setBoolean(DFSConfigKeys.DFS_CLIENT_RETRY_POLICY_ENABLED_KEY, true);
    }
    conf.setInt(DFSConfigKeys.DFS_NAMENODE_SAFEMODE_MIN_DATANODES_KEY, 1);
    conf.setInt(MiniDFSCluster.DFS_NAMENODE_SAFEMODE_EXTENSION_TESTING_KEY, 5000);

    final short numDatanodes = 3;
    final MiniDFSCluster cluster = new MiniDFSCluster.Builder(conf)
        .numDataNodes(numDatanodes)
        .build();
    try {
      cluster.waitActive();
      final DistributedFileSystem dfs = cluster.getFileSystem();
      final FileSystem fs = isWebHDFS ? WebHdfsTestUtil.getWebHdfsFileSystem(
          conf, WebHdfsFileSystem.SCHEME) : dfs;
      final URI uri = dfs.getUri();
      assertTrue(HdfsUtils.isHealthy(uri));

      //create a file
      final long length = 1L << 20;
      final Path file1 = new Path(dir, "foo"); 
      DFSTestUtil.createFile(fs, file1, length, numDatanodes, 20120406L);

      //get file status
      final FileStatus s1 = fs.getFileStatus(file1);
      assertEquals(length, s1.getLen());

      //create file4, write some data but not close
      final Path file4 = new Path(dir, "file4"); 
      final FSDataOutputStream out4 = fs.create(file4, false, 4096,
          fs.getDefaultReplication(file4), 1024L, null);
      final byte[] bytes = new byte[1000];
      new Random().nextBytes(bytes);
      out4.write(bytes);
      out4.write(bytes);
      if (isWebHDFS) {
        // WebHDFS does not support hflush. To avoid DataNode communicating with
        // NN while we're shutting down NN, we call out4.close() to finish
        // writing the data
        out4.close();
      } else {
        out4.hflush();
      }

      //shutdown namenode
      assertTrue(HdfsUtils.isHealthy(uri));
      cluster.shutdownNameNode(0);
      assertFalse(HdfsUtils.isHealthy(uri));

      //namenode is down, continue writing file4 in a thread
      final Thread file4thread = new Thread(new Runnable() {
        @Override
        public void run() {
          try {
            //write some more data and then close the file
            if (!isWebHDFS) {
              out4.write(bytes);
              out4.write(bytes);
              out4.write(bytes);
              out4.close();
            }
          } catch (Exception e) {
            exceptions.add(e);
          }
        }
      });
      file4thread.start();

      //namenode is down, read the file in a thread
      final Thread reader = new Thread(new Runnable() {
        @Override
        public void run() {
          try {
            //it should retry till namenode is up.
            final FileSystem fs = createFsWithDifferentUsername(conf, isWebHDFS);
            final FSDataInputStream in = fs.open(file1);
            int count = 0;
            for(; in.read() != -1; count++);
            in.close();
            assertEquals(s1.getLen(), count);
          } catch (Exception e) {
            exceptions.add(e);
          }
        }
      });
      reader.start();

      //namenode is down, create another file in a thread
      final Path file3 = new Path(dir, "file"); 
      final Thread thread = new Thread(new Runnable() {
        @Override
        public void run() {
          try {
            //it should retry till namenode is up.
            final FileSystem fs = createFsWithDifferentUsername(conf, isWebHDFS);
            DFSTestUtil.createFile(fs, file3, length, numDatanodes, 20120406L);
          } catch (Exception e) {
            exceptions.add(e);
          }
        }
      });
      thread.start();

      //restart namenode in a new thread
      new Thread(new Runnable() {
        @Override
        public void run() {
          try {
            //sleep, restart, and then wait active
            TimeUnit.SECONDS.sleep(30);
            assertFalse(HdfsUtils.isHealthy(uri));
            cluster.restartNameNode(0, false);
            cluster.waitActive();
            assertTrue(HdfsUtils.isHealthy(uri));
          } catch (Exception e) {
            exceptions.add(e);
          }
        }
      }).start();

      //namenode is down, it should retry until namenode is up again. 
      final FileStatus s2 = fs.getFileStatus(file1);
      assertEquals(s1, s2);

      //check file1 and file3
      thread.join();
      assertEmpty(exceptions);
      assertEquals(s1.getLen(), fs.getFileStatus(file3).getLen());
      assertEquals(fs.getFileChecksum(file1), fs.getFileChecksum(file3));

      reader.join();
      assertEmpty(exceptions);

      //check file4
      file4thread.join();
      assertEmpty(exceptions);
      {
        final FSDataInputStream in = fs.open(file4);
        int count = 0;
        for(int r; (r = in.read()) != -1; count++) {
          Assert.assertEquals(String.format("count=%d", count),
              bytes[count % bytes.length], (byte)r);
        }
        if (!isWebHDFS) {
          Assert.assertEquals(5 * bytes.length, count);
        } else {
          Assert.assertEquals(2 * bytes.length, count);
        }
        in.close();
      }

      //enter safe mode
      assertTrue(HdfsUtils.isHealthy(uri));
      dfs.setSafeMode(SafeModeAction.SAFEMODE_ENTER);
      assertFalse(HdfsUtils.isHealthy(uri));
      
      //leave safe mode in a new thread
      new Thread(new Runnable() {
        @Override
        public void run() {
          try {
            //sleep and then leave safe mode
            TimeUnit.SECONDS.sleep(30);
            assertFalse(HdfsUtils.isHealthy(uri));
            dfs.setSafeMode(SafeModeAction.SAFEMODE_LEAVE);
            assertTrue(HdfsUtils.isHealthy(uri));
          } catch (Exception e) {
            exceptions.add(e);
          }
        }
      }).start();

      //namenode is in safe mode, create should retry until it leaves safe mode.
      final Path file2 = new Path(dir, "bar");
      DFSTestUtil.createFile(fs, file2, length, numDatanodes, 20120406L);
      assertEquals(fs.getFileChecksum(file1), fs.getFileChecksum(file2));
      
      assertTrue(HdfsUtils.isHealthy(uri));

      //make sure it won't retry on exceptions like FileNotFoundException
      final Path nonExisting = new Path(dir, "nonExisting");
      LOG.info("setPermission: " + nonExisting);
      try {
        fs.setPermission(nonExisting, new FsPermission((short)0));
        fail();
      } catch(FileNotFoundException fnfe) {
        LOG.info("GOOD!", fnfe);
      }

      assertEmpty(exceptions);
    } finally {
      cluster.shutdown();
    }
  }

  static void assertEmpty(final List<Exception> exceptions) {
    if (!exceptions.isEmpty()) {
      final StringBuilder b = new StringBuilder("There are ")
        .append(exceptions.size())
        .append(" exception(s):");
      for(int i = 0; i < exceptions.size(); i++) {
        b.append("\n  Exception ")
         .append(i)
         .append(": ")
         .append(StringUtils.stringifyException(exceptions.get(i)));
      }
      fail(b.toString());
    }
  }

  private static FileSystem createFsWithDifferentUsername(
      final Configuration conf, final boolean isWebHDFS
      ) throws IOException, InterruptedException {
    final String username = UserGroupInformation.getCurrentUser(
        ).getShortUserName() + "_XXX";
    final UserGroupInformation ugi = UserGroupInformation.createUserForTesting(
        username, new String[]{"supergroup"});

    return isWebHDFS? WebHdfsTestUtil.getWebHdfsFileSystemAs(ugi, conf, WebHdfsFileSystem.SCHEME)
        : DFSTestUtil.getFileSystemAs(ugi, conf);
  }

  @Test
  public void testMultipleLinearRandomRetry() {
    parseMultipleLinearRandomRetry(null, "");
    parseMultipleLinearRandomRetry(null, "11");
    parseMultipleLinearRandomRetry(null, "11,22,33");
    parseMultipleLinearRandomRetry(null, "11,22,33,44,55");
    parseMultipleLinearRandomRetry(null, "AA");
    parseMultipleLinearRandomRetry(null, "11,AA");
    parseMultipleLinearRandomRetry(null, "11,22,33,FF");
    parseMultipleLinearRandomRetry(null, "11,-22");
    parseMultipleLinearRandomRetry(null, "-11,22");

    parseMultipleLinearRandomRetry("[22x11ms]",
        "11,22");
    parseMultipleLinearRandomRetry("[22x11ms, 44x33ms]",
        "11,22,33,44");
    parseMultipleLinearRandomRetry("[22x11ms, 44x33ms, 66x55ms]",
        "11,22,33,44,55,66");
    parseMultipleLinearRandomRetry("[22x11ms, 44x33ms, 66x55ms]",
        "   11,   22, 33,  44, 55,  66   ");
  }
  
  static void parseMultipleLinearRandomRetry(String expected, String s) {
    final MultipleLinearRandomRetry r = MultipleLinearRandomRetry.parseCommaSeparatedString(s);
    LOG.info("input=" + s + ", parsed=" + r + ", expected=" + expected);
    if (r == null) {
      assertEquals(expected, null);
    } else {
      assertEquals("MultipleLinearRandomRetry" + expected, r.toString());
    }
  }
}<|MERGE_RESOLUTION|>--- conflicted
+++ resolved
@@ -255,20 +255,12 @@
     Mockito.doReturn(
             new HdfsFileStatus(0, false, 1, 1024, 0, 0, new FsPermission(
                 (short) 777), "owner", "group", new byte[0], new byte[0],
-<<<<<<< HEAD
-                1010, 0, (byte) 0)).when(mockNN).getFileInfo(anyString());
-=======
-                1010, 0, null)).when(mockNN).getFileInfo(anyString());
->>>>>>> 6824abc1
+                1010, 0, null, (byte) 0)).when(mockNN).getFileInfo(anyString());
     
     Mockito.doReturn(
             new HdfsFileStatus(0, false, 1, 1024, 0, 0, new FsPermission(
                 (short) 777), "owner", "group", new byte[0], new byte[0],
-<<<<<<< HEAD
-                1010, 0, (byte) 0))
-=======
-                1010, 0, null))
->>>>>>> 6824abc1
+                1010, 0, null, (byte) 0))
         .when(mockNN)
         .create(anyString(), (FsPermission) anyObject(), anyString(),
             (EnumSetWritable<CreateFlag>) anyObject(), anyBoolean(),

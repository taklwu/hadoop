/**
 * Licensed to the Apache Software Foundation (ASF) under one
 * or more contributor license agreements.  See the NOTICE file
 * distributed with this work for additional information
 * regarding copyright ownership.  The ASF licenses this file
 * to you under the Apache License, Version 2.0 (the
 * "License"); you may not use this file except in compliance
 * with the License.  You may obtain a copy of the License at
 *
 *     http://www.apache.org/licenses/LICENSE-2.0
 *
 * Unless required by applicable law or agreed to in writing, software
 * distributed under the License is distributed on an "AS IS" BASIS,
 * WITHOUT WARRANTIES OR CONDITIONS OF ANY KIND, either express or implied.
 * See the License for the specific language governing permissions and
 * limitations under the License.
 */

package org.apache.hadoop.hdfs.server.namenode;

import static org.junit.Assert.assertEquals;
import static org.junit.Assert.assertFalse;
import static org.junit.Assert.assertNotNull;
import static org.junit.Assert.assertNull;
import static org.junit.Assert.assertTrue;
import static org.junit.Assert.fail;

import java.io.BufferedReader;
import java.io.ByteArrayOutputStream;
import java.io.File;
import java.io.FileNotFoundException;
import java.io.FileReader;
import java.io.IOException;
import java.io.PrintStream;
import java.io.PrintWriter;
import java.io.RandomAccessFile;
import java.io.StringWriter;
import java.io.Writer;
import java.net.InetAddress;
import java.net.InetSocketAddress;
import java.nio.channels.FileChannel;
import java.security.PrivilegedExceptionAction;
import java.util.HashMap;
import java.util.Map;
import java.util.Random;
import java.util.Set;
import java.util.regex.Matcher;
import java.util.regex.Pattern;

import org.apache.commons.logging.impl.Log4JLogger;
import org.apache.hadoop.conf.Configuration;
import org.apache.hadoop.fs.FSDataOutputStream;
import org.apache.hadoop.fs.FileContext;
import org.apache.hadoop.fs.FileSystem;
import org.apache.hadoop.fs.Path;
import org.apache.hadoop.fs.UnresolvedLinkException;
import org.apache.hadoop.fs.permission.FsPermission;
import org.apache.hadoop.hdfs.DFSClient;
import org.apache.hadoop.hdfs.DFSConfigKeys;
import org.apache.hadoop.hdfs.DFSInputStream;
import org.apache.hadoop.hdfs.DFSTestUtil;
import org.apache.hadoop.hdfs.DFSUtil;
import org.apache.hadoop.hdfs.DistributedFileSystem;
import org.apache.hadoop.hdfs.HdfsConfiguration;
import org.apache.hadoop.hdfs.MiniDFSCluster;
import org.apache.hadoop.hdfs.protocol.CorruptFileBlocks;
import org.apache.hadoop.hdfs.protocol.ExtendedBlock;
import org.apache.hadoop.hdfs.protocol.HdfsFileStatus;
import org.apache.hadoop.hdfs.protocol.LocatedBlocks;
import org.apache.hadoop.hdfs.server.blockmanagement.BlockInfo;
import org.apache.hadoop.hdfs.server.namenode.NamenodeFsck.Result;
import org.apache.hadoop.hdfs.server.protocol.NamenodeProtocols;
import org.apache.hadoop.hdfs.tools.DFSck;
import org.apache.hadoop.io.IOUtils;
import org.apache.hadoop.net.NetworkTopology;
import org.apache.hadoop.security.AccessControlException;
import org.apache.hadoop.security.UserGroupInformation;
import org.apache.hadoop.util.ToolRunner;
import org.apache.log4j.Level;
import org.apache.log4j.Logger;
import org.apache.log4j.PatternLayout;
import org.apache.log4j.RollingFileAppender;
import org.junit.Test;

import com.google.common.collect.Sets;
<<<<<<< HEAD
import org.mockito.Mockito;
=======
>>>>>>> 6266273c
import static org.mockito.Mockito.*;

/**
 * A JUnit test for doing fsck
 */
public class TestFsck {
  static final String auditLogFile = System.getProperty("test.build.dir",
      "build/test") + "/TestFsck-audit.log";
  
  // Pattern for: 
  // allowed=true ugi=name ip=/address cmd=FSCK src=/ dst=null perm=null
  static final Pattern fsckPattern = Pattern.compile(
      "allowed=.*?\\s" +
      "ugi=.*?\\s" + 
      "ip=/\\d{1,3}\\.\\d{1,3}\\.\\d{1,3}\\.\\d{1,3}\\s" + 
      "cmd=fsck\\ssrc=\\/\\sdst=null\\s" + 
      "perm=null");
  static final Pattern getfileinfoPattern = Pattern.compile(
      "allowed=.*?\\s" +
      "ugi=.*?\\s" + 
      "ip=/\\d{1,3}\\.\\d{1,3}\\.\\d{1,3}\\.\\d{1,3}\\s" + 
      "cmd=getfileinfo\\ssrc=\\/\\sdst=null\\s" + 
      "perm=null");
  
  static final Pattern numCorruptBlocksPattern = Pattern.compile(
      ".*Corrupt blocks:\t\t([0123456789]*).*");
  
  private static final String LINE_SEPARATOR =
    System.getProperty("line.separator");

  static String runFsck(Configuration conf, int expectedErrCode, 
                        boolean checkErrorCode,String... path) 
                        throws Exception {
    ByteArrayOutputStream bStream = new ByteArrayOutputStream();
    PrintStream out = new PrintStream(bStream, true);
    ((Log4JLogger)FSPermissionChecker.LOG).getLogger().setLevel(Level.ALL);
    int errCode = ToolRunner.run(new DFSck(conf, out), path);
    if (checkErrorCode) {
      assertEquals(expectedErrCode, errCode);
    }
    ((Log4JLogger)FSPermissionChecker.LOG).getLogger().setLevel(Level.INFO);
    FSImage.LOG.error("OUTPUT = " + bStream.toString());
    return bStream.toString();
  }

  /** do fsck */
  @Test
  public void testFsck() throws Exception {
    DFSTestUtil util = new DFSTestUtil.Builder().setName("TestFsck").
        setNumFiles(20).build();
    MiniDFSCluster cluster = null;
    FileSystem fs = null;
    try {
      Configuration conf = new HdfsConfiguration();
      final long precision = 1L;
      conf.setLong(DFSConfigKeys.DFS_NAMENODE_ACCESSTIME_PRECISION_KEY, precision);
      conf.setLong(DFSConfigKeys.DFS_BLOCKREPORT_INTERVAL_MSEC_KEY, 10000L);
      cluster = new MiniDFSCluster.Builder(conf).numDataNodes(4).build();
      fs = cluster.getFileSystem();
      final String fileName = "/srcdat";
      util.createFiles(fs, fileName);
      util.waitReplication(fs, fileName, (short)3);
      final Path file = new Path(fileName);
      long aTime = fs.getFileStatus(file).getAccessTime();
      Thread.sleep(precision);
      setupAuditLogs();
      String outStr = runFsck(conf, 0, true, "/");
      verifyAuditLogs();
      assertEquals(aTime, fs.getFileStatus(file).getAccessTime());
      System.out.println(outStr);
      assertTrue(outStr.contains(NamenodeFsck.HEALTHY_STATUS));
      if (fs != null) {try{fs.close();} catch(Exception e){}}
      cluster.shutdown();
      
      // restart the cluster; bring up namenode but not the data nodes
      cluster = new MiniDFSCluster.Builder(conf)
          .numDataNodes(0).format(false).build();
      outStr = runFsck(conf, 1, true, "/");
      // expect the result is corrupt
      assertTrue(outStr.contains(NamenodeFsck.CORRUPT_STATUS));
      System.out.println(outStr);
      
      // bring up data nodes & cleanup cluster
      cluster.startDataNodes(conf, 4, true, null, null);
      cluster.waitActive();
      cluster.waitClusterUp();
      fs = cluster.getFileSystem();
      util.cleanup(fs, "/srcdat");
    } finally {
      if (fs != null) {try{fs.close();} catch(Exception e){}}
      if (cluster != null) { cluster.shutdown(); }
    }
  }

  /** Sets up log4j logger for auditlogs */
  private void setupAuditLogs() throws IOException {
    File file = new File(auditLogFile);
    if (file.exists()) {
      file.delete();
    }
    Logger logger = ((Log4JLogger) FSNamesystem.auditLog).getLogger();
    logger.setLevel(Level.INFO);
    PatternLayout layout = new PatternLayout("%m%n");
    RollingFileAppender appender = new RollingFileAppender(layout, auditLogFile);
    logger.addAppender(appender);
  }
  
  private void verifyAuditLogs() throws IOException {
    // Turn off the logs
    Logger logger = ((Log4JLogger) FSNamesystem.auditLog).getLogger();
    logger.setLevel(Level.OFF);

    BufferedReader reader = null;
    try {
      // Audit log should contain one getfileinfo and one fsck
      reader = new BufferedReader(new FileReader(auditLogFile));
      String line = reader.readLine();
      assertNotNull(line);
      assertTrue("Expected getfileinfo event not found in audit log",
          getfileinfoPattern.matcher(line).matches());
      line = reader.readLine();
      assertNotNull(line);
      assertTrue("Expected fsck event not found in audit log", fsckPattern
          .matcher(line).matches());
      assertNull("Unexpected event in audit log", reader.readLine());
    } finally {
      // Close the reader and remove the appender to release the audit log file
      // handle after verifying the content of the file.
      if (reader != null) {
        reader.close();
      }
      if (logger != null) {
        logger.removeAllAppenders();
      }
    }
  }
  
  @Test
  public void testFsckNonExistent() throws Exception {
    DFSTestUtil util = new DFSTestUtil.Builder().setName("TestFsck").
        setNumFiles(20).build();
    MiniDFSCluster cluster = null;
    FileSystem fs = null;
    try {
      Configuration conf = new HdfsConfiguration();
      conf.setLong(DFSConfigKeys.DFS_BLOCKREPORT_INTERVAL_MSEC_KEY, 10000L);
      cluster = new MiniDFSCluster.Builder(conf).numDataNodes(4).build();
      fs = cluster.getFileSystem();
      util.createFiles(fs, "/srcdat");
      util.waitReplication(fs, "/srcdat", (short)3);
      String outStr = runFsck(conf, 0, true, "/non-existent");
      assertEquals(-1, outStr.indexOf(NamenodeFsck.HEALTHY_STATUS));
      System.out.println(outStr);
      util.cleanup(fs, "/srcdat");
    } finally {
      if (fs != null) {try{fs.close();} catch(Exception e){}}
      if (cluster != null) { cluster.shutdown(); }
    }
  }

  /** Test fsck with permission set on inodes */
  @Test
  public void testFsckPermission() throws Exception {
    final DFSTestUtil util = new DFSTestUtil.Builder().
        setName(getClass().getSimpleName()).setNumFiles(20).build();
    final Configuration conf = new HdfsConfiguration();
    conf.setLong(DFSConfigKeys.DFS_BLOCKREPORT_INTERVAL_MSEC_KEY, 10000L);

    MiniDFSCluster cluster = null;
    try {
      // Create a cluster with the current user, write some files
      cluster = new MiniDFSCluster.Builder(conf).numDataNodes(4).build();
      final MiniDFSCluster c2 = cluster;
      final String dir = "/dfsck";
      final Path dirpath = new Path(dir);
      final FileSystem fs = c2.getFileSystem();

      util.createFiles(fs, dir);
      util.waitReplication(fs, dir, (short) 3);
      fs.setPermission(dirpath, new FsPermission((short) 0700));

      // run DFSck as another user, should fail with permission issue
      UserGroupInformation fakeUGI = UserGroupInformation.createUserForTesting(
          "ProbablyNotARealUserName", new String[] { "ShangriLa" });
      fakeUGI.doAs(new PrivilegedExceptionAction<Object>() {
        @Override
        public Object run() throws Exception {
          System.out.println(runFsck(conf, -1, true, dir));
          return null;
        }
      });
      
      // set permission and try DFSck again as the fake user, should succeed
      fs.setPermission(dirpath, new FsPermission((short) 0777));
      fakeUGI.doAs(new PrivilegedExceptionAction<Object>() {
        @Override
        public Object run() throws Exception {
          final String outStr = runFsck(conf, 0, true, dir);
          System.out.println(outStr);
          assertTrue(outStr.contains(NamenodeFsck.HEALTHY_STATUS));
          return null;
        }
      });

      util.cleanup(fs, dir);
    } finally {
      if (cluster != null) { cluster.shutdown(); }
    }
  }

  @Test
  public void testFsckMove() throws Exception {
    Configuration conf = new HdfsConfiguration();
    final int DFS_BLOCK_SIZE = 1024;
    final int NUM_DATANODES = 4;
    conf.setLong(DFSConfigKeys.DFS_BLOCK_SIZE_KEY, DFS_BLOCK_SIZE);
    conf.setLong(DFSConfigKeys.DFS_BLOCKREPORT_INTERVAL_MSEC_KEY, 10000L);
    conf.setInt(DFSConfigKeys.DFS_DATANODE_DIRECTORYSCAN_INTERVAL_KEY, 1);
    DFSTestUtil util = new DFSTestUtil("TestFsck", 5, 3,
        (5 * DFS_BLOCK_SIZE) + (DFS_BLOCK_SIZE - 1), 5 * DFS_BLOCK_SIZE);
    MiniDFSCluster cluster = null;
    FileSystem fs = null;
    try {
      cluster = new MiniDFSCluster.Builder(conf).
          numDataNodes(NUM_DATANODES).build();
      String topDir = "/srcdat";
      fs = cluster.getFileSystem();
      cluster.waitActive();
      util.createFiles(fs, topDir);
      util.waitReplication(fs, topDir, (short)3);
      String outStr = runFsck(conf, 0, true, "/");
      assertTrue(outStr.contains(NamenodeFsck.HEALTHY_STATUS));
      DFSClient dfsClient = new DFSClient(new InetSocketAddress("localhost",
                                          cluster.getNameNodePort()), conf);
      String fileNames[] = util.getFileNames(topDir);
      CorruptedTestFile ctFiles[] = new CorruptedTestFile[] {
        new CorruptedTestFile(fileNames[0], Sets.newHashSet(0),
          dfsClient, NUM_DATANODES, DFS_BLOCK_SIZE),
        new CorruptedTestFile(fileNames[1], Sets.newHashSet(2, 3),
          dfsClient, NUM_DATANODES, DFS_BLOCK_SIZE),
        new CorruptedTestFile(fileNames[2], Sets.newHashSet(4),
          dfsClient, NUM_DATANODES, DFS_BLOCK_SIZE),
        new CorruptedTestFile(fileNames[3], Sets.newHashSet(0, 1, 2, 3),
          dfsClient, NUM_DATANODES, DFS_BLOCK_SIZE),
        new CorruptedTestFile(fileNames[4], Sets.newHashSet(1, 2, 3, 4),
          dfsClient, NUM_DATANODES, DFS_BLOCK_SIZE)
      };
      int totalMissingBlocks = 0;
      for (CorruptedTestFile ctFile : ctFiles) {
        totalMissingBlocks += ctFile.getTotalMissingBlocks();
      }
      for (CorruptedTestFile ctFile : ctFiles) {
        ctFile.removeBlocks();
      }
      // Wait for fsck to discover all the missing blocks
      while (true) {
        outStr = runFsck(conf, 1, false, "/");
        String numCorrupt = null;
        for (String line : outStr.split(LINE_SEPARATOR)) {
          Matcher m = numCorruptBlocksPattern.matcher(line);
          if (m.matches()) {
            numCorrupt = m.group(1);
            break;
          }
        }
        if (numCorrupt == null) {
          throw new IOException("failed to find number of corrupt " +
              "blocks in fsck output.");
        }
        if (numCorrupt.equals(Integer.toString(totalMissingBlocks))) {
          assertTrue(outStr.contains(NamenodeFsck.CORRUPT_STATUS));
          break;
        }
        try {
          Thread.sleep(100);
        } catch (InterruptedException ignore) {
        }
      }

      // Copy the non-corrupt blocks of corruptFileName to lost+found.
      outStr = runFsck(conf, 1, false, "/", "-move");
      assertTrue(outStr.contains(NamenodeFsck.CORRUPT_STATUS));

      // Make sure that we properly copied the block files from the DataNodes
      // to lost+found
      for (CorruptedTestFile ctFile : ctFiles) {
        ctFile.checkSalvagedRemains();
      }

      // Fix the filesystem by removing corruptFileName
      outStr = runFsck(conf, 1, true, "/", "-delete");
      assertTrue(outStr.contains(NamenodeFsck.CORRUPT_STATUS));
      
      // Check to make sure we have a healthy filesystem
      outStr = runFsck(conf, 0, true, "/");
      assertTrue(outStr.contains(NamenodeFsck.HEALTHY_STATUS)); 
      util.cleanup(fs, topDir);
    } finally {
      if (fs != null) {try{fs.close();} catch(Exception e){}}
      if (cluster != null) { cluster.shutdown(); }
    }
  }

  static private class CorruptedTestFile {
    final private String name;
    final private Set<Integer> blocksToCorrupt;
    final private DFSClient dfsClient;
    final private int numDataNodes;
    final private int blockSize;
    final private byte[] initialContents;
    
    public CorruptedTestFile(String name, Set<Integer> blocksToCorrupt,
        DFSClient dfsClient, int numDataNodes, int blockSize)
            throws IOException {
      this.name = name;
      this.blocksToCorrupt = blocksToCorrupt;
      this.dfsClient = dfsClient;
      this.numDataNodes = numDataNodes;
      this.blockSize = blockSize;
      this.initialContents = cacheInitialContents();
    }

    public int getTotalMissingBlocks() {
      return blocksToCorrupt.size();
    }

    private byte[] cacheInitialContents() throws IOException {
      HdfsFileStatus status = dfsClient.getFileInfo(name);
      byte[] content = new byte[(int)status.getLen()];
      DFSInputStream in = null;
      try {
        in = dfsClient.open(name);
        IOUtils.readFully(in, content, 0, content.length);
      } finally {
        in.close();
      }
      return content;
    }
    
    public void removeBlocks() throws AccessControlException,
        FileNotFoundException, UnresolvedLinkException, IOException {
      for (int corruptIdx : blocksToCorrupt) {
        // Corrupt a block by deleting it
        ExtendedBlock block = dfsClient.getNamenode().getBlockLocations(
            name, blockSize * corruptIdx, Long.MAX_VALUE).get(0).getBlock();
        for (int i = 0; i < numDataNodes; i++) {
          File blockFile = MiniDFSCluster.getBlockFile(i, block);
          if(blockFile != null && blockFile.exists()) {
            assertTrue(blockFile.delete());
          }
        }
      }
    }
    
    public void checkSalvagedRemains() throws IOException {
      int chainIdx = 0;
      HdfsFileStatus status = dfsClient.getFileInfo(name);
      long length = status.getLen();
      int numBlocks = (int)((length + blockSize - 1) / blockSize);
      DFSInputStream in = null;
      byte[] blockBuffer = new byte[blockSize];

      try {
        for (int blockIdx = 0; blockIdx < numBlocks; blockIdx++) {
          if (blocksToCorrupt.contains(blockIdx)) {
            if (in != null) {
              in.close();
              in = null;
            }
            continue;
          }
          if (in == null) {
            in = dfsClient.open("/lost+found" + name + "/" + chainIdx);
            chainIdx++;
          }
          int len = blockBuffer.length;
          if (blockIdx == (numBlocks - 1)) {
            // The last block might not be full-length
            len = (int)(in.getFileLength() % blockSize);
            if (len == 0) len = blockBuffer.length;
          }
          IOUtils.readFully(in, blockBuffer, 0, (int)len);
          int startIdx = blockIdx * blockSize;
          for (int i = 0; i < len; i++) {
            if (initialContents[startIdx + i] != blockBuffer[i]) {
              throw new IOException("salvaged file " + name + " differed " +
              "from what we expected on block " + blockIdx);
            }
          }
        }
      } finally {
        IOUtils.cleanup(null, in);
      }
    }
  }
  
  @Test
  public void testFsckMoveAndDelete() throws Exception {
    final int MAX_MOVE_TRIES = 5;
    DFSTestUtil util = new DFSTestUtil.Builder().
        setName("TestFsckMoveAndDelete").setNumFiles(5).build();
    MiniDFSCluster cluster = null;
    FileSystem fs = null;
    try {
      Configuration conf = new HdfsConfiguration();
      conf.setLong(DFSConfigKeys.DFS_BLOCKREPORT_INTERVAL_MSEC_KEY, 10000L);
      conf.setInt(DFSConfigKeys.DFS_DATANODE_DIRECTORYSCAN_INTERVAL_KEY, 1);
      cluster = new MiniDFSCluster.Builder(conf).numDataNodes(4).build();
      String topDir = "/srcdat";
      fs = cluster.getFileSystem();
      cluster.waitActive();
      util.createFiles(fs, topDir);
      util.waitReplication(fs, topDir, (short)3);
      String outStr = runFsck(conf, 0, true, "/");
      assertTrue(outStr.contains(NamenodeFsck.HEALTHY_STATUS));
      
      // Corrupt a block by deleting it
      String[] fileNames = util.getFileNames(topDir);
      DFSClient dfsClient = new DFSClient(new InetSocketAddress("localhost",
                                          cluster.getNameNodePort()), conf);
      String corruptFileName = fileNames[0];
      ExtendedBlock block = dfsClient.getNamenode().getBlockLocations(
          corruptFileName, 0, Long.MAX_VALUE).get(0).getBlock();
      for (int i=0; i<4; i++) {
        File blockFile = MiniDFSCluster.getBlockFile(i, block);
        if(blockFile != null && blockFile.exists()) {
          assertTrue(blockFile.delete());
        }
      }

      // We excpect the filesystem to be corrupted
      outStr = runFsck(conf, 1, false, "/");
      while (!outStr.contains(NamenodeFsck.CORRUPT_STATUS)) {
        try {
          Thread.sleep(100);
        } catch (InterruptedException ignore) {
        }
        outStr = runFsck(conf, 1, false, "/");
      } 
      
      // After a fsck -move, the corrupted file should still exist.
      for (int i = 0; i < MAX_MOVE_TRIES; i++) {
        outStr = runFsck(conf, 1, true, "/", "-move" );
        assertTrue(outStr.contains(NamenodeFsck.CORRUPT_STATUS));
        String[] newFileNames = util.getFileNames(topDir);
        boolean found = false;
        for (String f : newFileNames) {
          if (f.equals(corruptFileName)) {
            found = true;
            break;
          }
        }
        assertTrue(found);
      }

      // Fix the filesystem by moving corrupted files to lost+found
      outStr = runFsck(conf, 1, true, "/", "-move", "-delete");
      assertTrue(outStr.contains(NamenodeFsck.CORRUPT_STATUS));
      
      // Check to make sure we have healthy filesystem
      outStr = runFsck(conf, 0, true, "/");
      assertTrue(outStr.contains(NamenodeFsck.HEALTHY_STATUS)); 
      util.cleanup(fs, topDir);
      if (fs != null) {try{fs.close();} catch(Exception e){}}
      cluster.shutdown();
    } finally {
      if (fs != null) {try{fs.close();} catch(Exception e){}}
      if (cluster != null) { cluster.shutdown(); }
    }
  }
  
  @Test
  public void testFsckOpenFiles() throws Exception {
    DFSTestUtil util = new DFSTestUtil.Builder().setName("TestFsck").
        setNumFiles(4).build();
    MiniDFSCluster cluster = null;
    FileSystem fs = null;
    try {
      Configuration conf = new HdfsConfiguration();
      conf.setLong(DFSConfigKeys.DFS_BLOCKREPORT_INTERVAL_MSEC_KEY, 10000L);
      cluster = new MiniDFSCluster.Builder(conf).numDataNodes(4).build();
      String topDir = "/srcdat";
      String randomString = "HADOOP  ";
      fs = cluster.getFileSystem();
      cluster.waitActive();
      util.createFiles(fs, topDir);
      util.waitReplication(fs, topDir, (short)3);
      String outStr = runFsck(conf, 0, true, "/");
      assertTrue(outStr.contains(NamenodeFsck.HEALTHY_STATUS));
      // Open a file for writing and do not close for now
      Path openFile = new Path(topDir + "/openFile");
      FSDataOutputStream out = fs.create(openFile);
      int writeCount = 0;
      while (writeCount != 100) {
        out.write(randomString.getBytes());
        writeCount++;                  
      }
      // We expect the filesystem to be HEALTHY and show one open file
      outStr = runFsck(conf, 0, true, topDir);
      System.out.println(outStr);
      assertTrue(outStr.contains(NamenodeFsck.HEALTHY_STATUS));
      assertFalse(outStr.contains("OPENFORWRITE")); 
      // Use -openforwrite option to list open files
      outStr = runFsck(conf, 0, true, topDir, "-openforwrite");
      System.out.println(outStr);
      assertTrue(outStr.contains("OPENFORWRITE"));
      assertTrue(outStr.contains("openFile"));
      // Close the file
      out.close(); 
      // Now, fsck should show HEALTHY fs and should not show any open files
      outStr = runFsck(conf, 0, true, topDir);
      System.out.println(outStr);
      assertTrue(outStr.contains(NamenodeFsck.HEALTHY_STATUS));
      assertFalse(outStr.contains("OPENFORWRITE"));
      util.cleanup(fs, topDir);
      if (fs != null) {try{fs.close();} catch(Exception e){}}
      cluster.shutdown();
    } finally {
      if (fs != null) {try{fs.close();} catch(Exception e){}}
      if (cluster != null) { cluster.shutdown(); }
    }
  }

  @Test
  public void testCorruptBlock() throws Exception {
    Configuration conf = new HdfsConfiguration();
    conf.setLong(DFSConfigKeys.DFS_BLOCKREPORT_INTERVAL_MSEC_KEY, 1000);
    FileSystem fs = null;
    DFSClient dfsClient = null;
    LocatedBlocks blocks = null;
    int replicaCount = 0;
    Random random = new Random();
    String outStr = null;
    short factor = 1;

    MiniDFSCluster cluster = null;
    try {
    cluster = new MiniDFSCluster.Builder(conf).numDataNodes(1).build();
    cluster.waitActive();
    fs = cluster.getFileSystem();
    Path file1 = new Path("/testCorruptBlock");
    DFSTestUtil.createFile(fs, file1, 1024, factor, 0);
    // Wait until file replication has completed
    DFSTestUtil.waitReplication(fs, file1, factor);
    ExtendedBlock block = DFSTestUtil.getFirstBlock(fs, file1);

    // Make sure filesystem is in healthy state
    outStr = runFsck(conf, 0, true, "/");
    System.out.println(outStr);
    assertTrue(outStr.contains(NamenodeFsck.HEALTHY_STATUS));
    
    // corrupt replicas
    File blockFile = MiniDFSCluster.getBlockFile(0, block);
    if (blockFile != null && blockFile.exists()) {
      RandomAccessFile raFile = new RandomAccessFile(blockFile, "rw");
      FileChannel channel = raFile.getChannel();
      String badString = "BADBAD";
      int rand = random.nextInt((int) channel.size()/2);
      raFile.seek(rand);
      raFile.write(badString.getBytes());
      raFile.close();
    }
    // Read the file to trigger reportBadBlocks
    try {
      IOUtils.copyBytes(fs.open(file1), new IOUtils.NullOutputStream(), conf,
                        true);
    } catch (IOException ie) {
      // Ignore exception
    }

    dfsClient = new DFSClient(new InetSocketAddress("localhost",
                               cluster.getNameNodePort()), conf);
    blocks = dfsClient.getNamenode().
               getBlockLocations(file1.toString(), 0, Long.MAX_VALUE);
    replicaCount = blocks.get(0).getLocations().length;
    while (replicaCount != factor) {
      try {
        Thread.sleep(100);
      } catch (InterruptedException ignore) {
      }
      blocks = dfsClient.getNamenode().
                getBlockLocations(file1.toString(), 0, Long.MAX_VALUE);
      replicaCount = blocks.get(0).getLocations().length;
    }
    assertTrue (blocks.get(0).isCorrupt());

    // Check if fsck reports the same
    outStr = runFsck(conf, 1, true, "/");
    System.out.println(outStr);
    assertTrue(outStr.contains(NamenodeFsck.CORRUPT_STATUS));
    assertTrue(outStr.contains("testCorruptBlock"));
    } finally {
      if (cluster != null) {cluster.shutdown();}
    }
  }
  
  /** Test if fsck can return -1 in case of failure
   * 
   * @throws Exception
   */
  @Test
  public void testFsckError() throws Exception {
    MiniDFSCluster cluster = null;
    try {
      // bring up a one-node cluster
      Configuration conf = new HdfsConfiguration();
      cluster = new MiniDFSCluster.Builder(conf).build();
      String fileName = "/test.txt";
      Path filePath = new Path(fileName);
      FileSystem fs = cluster.getFileSystem();
      
      // create a one-block file
      DFSTestUtil.createFile(fs, filePath, 1L, (short)1, 1L);
      DFSTestUtil.waitReplication(fs, filePath, (short)1);
      
      // intentionally corrupt NN data structure
      INodeFile node = (INodeFile)cluster.getNamesystem().dir.rootDir.getNode(
          fileName, true);
      final BlockInfo[] blocks = node.getBlocks(); 
      assertEquals(blocks.length, 1);
      blocks[0].setNumBytes(-1L);  // set the block length to be negative
      
      // run fsck and expect a failure with -1 as the error code
      String outStr = runFsck(conf, -1, true, fileName);
      System.out.println(outStr);
      assertTrue(outStr.contains(NamenodeFsck.FAILURE_STATUS));
      
      // clean up file system
      fs.delete(filePath, true);
    } finally {
      if (cluster != null) {cluster.shutdown();}
    }
  }
  
  /** check if option -list-corruptfiles of fsck command works properly */
  @Test
  public void testFsckListCorruptFilesBlocks() throws Exception {
    Configuration conf = new Configuration();
    conf.setLong(DFSConfigKeys.DFS_BLOCKREPORT_INTERVAL_MSEC_KEY, 1000);
    conf.setInt(DFSConfigKeys.DFS_DATANODE_DIRECTORYSCAN_INTERVAL_KEY, 1);
    FileSystem fs = null;

    MiniDFSCluster cluster = null;
    try {
      cluster = new MiniDFSCluster.Builder(conf).build();
      cluster.waitActive();
      fs = cluster.getFileSystem();
      DFSTestUtil util = new DFSTestUtil.Builder().
          setName("testGetCorruptFiles").setNumFiles(3).setMaxLevels(1).
          setMaxSize(1024).build();
      util.createFiles(fs, "/corruptData", (short) 1);
      util.waitReplication(fs, "/corruptData", (short) 1);

      // String outStr = runFsck(conf, 0, true, "/corruptData", "-list-corruptfileblocks");
      String outStr = runFsck(conf, 0, false, "/corruptData", "-list-corruptfileblocks");
      System.out.println("1. good fsck out: " + outStr);
      assertTrue(outStr.contains("has 0 CORRUPT files"));
      // delete the blocks
      final String bpid = cluster.getNamesystem().getBlockPoolId();
      for (int i=0; i<4; i++) {
        for (int j=0; j<=1; j++) {
          File storageDir = cluster.getInstanceStorageDir(i, j);
          File data_dir = MiniDFSCluster.getFinalizedDir(storageDir, bpid);
          File[] blocks = data_dir.listFiles();
          if (blocks == null)
            continue;
  
          for (int idx = 0; idx < blocks.length; idx++) {
            if (!blocks[idx].getName().startsWith("blk_")) {
              continue;
            }
            assertTrue("Cannot remove file.", blocks[idx].delete());
          }
        }
      }

      // wait for the namenode to see the corruption
      final NamenodeProtocols namenode = cluster.getNameNodeRpc();
      CorruptFileBlocks corruptFileBlocks = namenode
          .listCorruptFileBlocks("/corruptData", null);
      int numCorrupt = corruptFileBlocks.getFiles().length;
      while (numCorrupt == 0) {
        Thread.sleep(1000);
        corruptFileBlocks = namenode
            .listCorruptFileBlocks("/corruptData", null);
        numCorrupt = corruptFileBlocks.getFiles().length;
      }
      outStr = runFsck(conf, -1, true, "/corruptData", "-list-corruptfileblocks");
      System.out.println("2. bad fsck out: " + outStr);
      assertTrue(outStr.contains("has 3 CORRUPT files"));

      // Do a listing on a dir which doesn't have any corrupt blocks and validate
      util.createFiles(fs, "/goodData");
      outStr = runFsck(conf, 0, true, "/goodData", "-list-corruptfileblocks");
      System.out.println("3. good fsck out: " + outStr);
      assertTrue(outStr.contains("has 0 CORRUPT files"));
      util.cleanup(fs,"/corruptData");
      util.cleanup(fs, "/goodData");
    } finally {
      if (cluster != null) {cluster.shutdown();}
    }
  }
  
  /**
   * Test for checking fsck command on illegal arguments should print the proper
   * usage.
   */
  @Test
  public void testToCheckTheFsckCommandOnIllegalArguments() throws Exception {
    MiniDFSCluster cluster = null;
    try {
      // bring up a one-node cluster
      Configuration conf = new HdfsConfiguration();
      cluster = new MiniDFSCluster.Builder(conf).build();
      String fileName = "/test.txt";
      Path filePath = new Path(fileName);
      FileSystem fs = cluster.getFileSystem();

      // create a one-block file
      DFSTestUtil.createFile(fs, filePath, 1L, (short) 1, 1L);
      DFSTestUtil.waitReplication(fs, filePath, (short) 1);

      // passing illegal option
      String outStr = runFsck(conf, -1, true, fileName, "-thisIsNotAValidFlag");
      System.out.println(outStr);
      assertTrue(!outStr.contains(NamenodeFsck.HEALTHY_STATUS));

      // passing multiple paths are arguments
      outStr = runFsck(conf, -1, true, "/", fileName);
      System.out.println(outStr);
      assertTrue(!outStr.contains(NamenodeFsck.HEALTHY_STATUS));
      // clean up file system
      fs.delete(filePath, true);
    } finally {
      if (cluster != null) {
        cluster.shutdown();
      }
    }
  }
  
  /**
   * Tests that the # of missing block replicas and expected replicas is correct
   * @throws IOException
   */
  @Test
  public void testFsckMissingReplicas() throws IOException {
    // Desired replication factor
    // Set this higher than NUM_REPLICAS so it's under-replicated
    final short REPL_FACTOR = 2;
    // Number of replicas to actually start
    final short NUM_REPLICAS = 1;
    // Number of blocks to write
    final short NUM_BLOCKS = 3;
    // Set a small-ish blocksize
    final long blockSize = 512;
    
    Configuration conf = new Configuration();
    conf.setLong(DFSConfigKeys.DFS_BLOCK_SIZE_KEY, blockSize);
    
    MiniDFSCluster cluster = null;
    DistributedFileSystem dfs = null;
    
    try {
      // Startup a minicluster
      cluster = 
          new MiniDFSCluster.Builder(conf).numDataNodes(NUM_REPLICAS).build();
      assertNotNull("Failed Cluster Creation", cluster);
      cluster.waitClusterUp();
      dfs = (DistributedFileSystem) cluster.getFileSystem();
      assertNotNull("Failed to get FileSystem", dfs);
      
      // Create a file that will be intentionally under-replicated
      final String pathString = new String("/testfile");
      final Path path = new Path(pathString);
      long fileLen = blockSize * NUM_BLOCKS;
      DFSTestUtil.createFile(dfs, path, fileLen, REPL_FACTOR, 1);
      
      // Create an under-replicated file
      NameNode namenode = cluster.getNameNode();
      NetworkTopology nettop = cluster.getNamesystem().getBlockManager()
          .getDatanodeManager().getNetworkTopology();
      Map<String,String[]> pmap = new HashMap<String, String[]>();
      Writer result = new StringWriter();
      PrintWriter out = new PrintWriter(result, true);
      InetAddress remoteAddress = InetAddress.getLocalHost();
      NamenodeFsck fsck = new NamenodeFsck(conf, namenode, nettop, pmap, out, 
          NUM_REPLICAS, (short)1, remoteAddress);
      
      // Run the fsck and check the Result
      final HdfsFileStatus file = 
          namenode.getRpcServer().getFileInfo(pathString);
      assertNotNull(file);
      Result res = new Result(conf);
      fsck.check(pathString, file, res);
      // Also print the output from the fsck, for ex post facto sanity checks
      System.out.println(result.toString());
      assertEquals(res.missingReplicas, 
          (NUM_BLOCKS*REPL_FACTOR) - (NUM_BLOCKS*NUM_REPLICAS));
      assertEquals(res.numExpectedReplicas, NUM_BLOCKS*REPL_FACTOR);
    } finally {
      if(dfs != null) {
        dfs.close();
      }
      if(cluster != null) {
        cluster.shutdown();
      }
    }
  }
<<<<<<< HEAD
=======
  
  /**
   * Tests that the # of misreplaced replicas is correct
   * @throws IOException
   */
  @Test
  public void testFsckMisPlacedReplicas() throws IOException {
    // Desired replication factor
    final short REPL_FACTOR = 2;
    // Number of replicas to actually start
    short NUM_DN = 2;
    // Number of blocks to write
    final short NUM_BLOCKS = 3;
    // Set a small-ish blocksize
    final long blockSize = 512;
    
    String [] racks = {"/rack1", "/rack1"};
    String [] hosts = {"host1", "host2"};
    
    Configuration conf = new Configuration();
    conf.setLong(DFSConfigKeys.DFS_BLOCK_SIZE_KEY, blockSize);
    
    MiniDFSCluster cluster = null;
    DistributedFileSystem dfs = null;
    
    try {
      // Startup a minicluster
      cluster = 
          new MiniDFSCluster.Builder(conf).numDataNodes(NUM_DN).hosts(hosts)
          .racks(racks).build();
      assertNotNull("Failed Cluster Creation", cluster);
      cluster.waitClusterUp();
      dfs = (DistributedFileSystem) cluster.getFileSystem();
      assertNotNull("Failed to get FileSystem", dfs);
      
      // Create a file that will be intentionally under-replicated
      final String pathString = new String("/testfile");
      final Path path = new Path(pathString);
      long fileLen = blockSize * NUM_BLOCKS;
      DFSTestUtil.createFile(dfs, path, fileLen, REPL_FACTOR, 1);
      
      // Create an under-replicated file
      NameNode namenode = cluster.getNameNode();
      NetworkTopology nettop = cluster.getNamesystem().getBlockManager()
          .getDatanodeManager().getNetworkTopology();
      // Add a new node on different rack, so previous blocks' replicas 
      // are considered to be misplaced
      nettop.add(DFSTestUtil.getDatanodeDescriptor("/rack2", "/host3"));
      NUM_DN++;
      
      Map<String,String[]> pmap = new HashMap<String, String[]>();
      Writer result = new StringWriter();
      PrintWriter out = new PrintWriter(result, true);
      InetAddress remoteAddress = InetAddress.getLocalHost();
      NamenodeFsck fsck = new NamenodeFsck(conf, namenode, nettop, pmap, out, 
          NUM_DN, (short)REPL_FACTOR, remoteAddress);
      
      // Run the fsck and check the Result
      final HdfsFileStatus file = 
          namenode.getRpcServer().getFileInfo(pathString);
      assertNotNull(file);
      Result res = new Result(conf);
      fsck.check(pathString, file, res);
      // check misReplicatedBlock number.
      assertEquals(res.numMisReplicatedBlocks, NUM_BLOCKS);
    } finally {
      if(dfs != null) {
        dfs.close();
      }
      if(cluster != null) {
        cluster.shutdown();
      }
    }
  }
>>>>>>> 6266273c

  /** Test fsck with FileNotFound */
  @Test
  public void testFsckFileNotFound() throws Exception {

    // Number of replicas to actually start
    final short NUM_REPLICAS = 1;

    Configuration conf = new Configuration();
    NameNode namenode = mock(NameNode.class);
    NetworkTopology nettop = mock(NetworkTopology.class);
    Map<String,String[]> pmap = new HashMap<String, String[]>();
    Writer result = new StringWriter();
    PrintWriter out = new PrintWriter(result, true);
    InetAddress remoteAddress = InetAddress.getLocalHost();
    FSNamesystem fsName = mock(FSNamesystem.class);
    when(namenode.getNamesystem()).thenReturn(fsName);
    when(fsName.getBlockLocations(anyString(), anyLong(), anyLong(),
        anyBoolean(), anyBoolean(), anyBoolean())).
        thenThrow(new FileNotFoundException()) ;

    NamenodeFsck fsck = new NamenodeFsck(conf, namenode, nettop, pmap, out,
        NUM_REPLICAS, (short)1, remoteAddress);

    String pathString = "/tmp/testFile";

    long length = 123L;
    boolean isDir = false;
    int blockReplication = 1;
    long blockSize = 128 *1024L;
    long modTime = 123123123L;
    long accessTime = 123123120L;
    FsPermission perms = FsPermission.getDefault();
    String owner = "foo";
    String group = "bar";
    byte [] symlink = null;
    byte [] path = new byte[128];
    path = DFSUtil.string2Bytes(pathString);
    long fileId = 312321L;
    int numChildren = 1;

    HdfsFileStatus file = new HdfsFileStatus(length, isDir, blockReplication,
        blockSize, modTime, accessTime, perms, owner, group, symlink, path,
        fileId, numChildren);
    Result res = new Result(conf);

    try {
      fsck.check(pathString, file, res);
    } catch (Exception e) {
      fail("Unexpected exception "+ e.getMessage());
    }
    assertTrue(res.toString().contains("HEALTHY"));
  }

  /** Test fsck with symlinks in the filesystem */
  @Test
  public void testFsckSymlink() throws Exception {
    final DFSTestUtil util = new DFSTestUtil.Builder().
        setName(getClass().getSimpleName()).setNumFiles(1).build();
    final Configuration conf = new HdfsConfiguration();
    conf.setLong(DFSConfigKeys.DFS_BLOCKREPORT_INTERVAL_MSEC_KEY, 10000L);

    MiniDFSCluster cluster = null;
    FileSystem fs = null;
    try {
      final long precision = 1L;
      conf.setLong(DFSConfigKeys.DFS_NAMENODE_ACCESSTIME_PRECISION_KEY, precision);
      conf.setLong(DFSConfigKeys.DFS_BLOCKREPORT_INTERVAL_MSEC_KEY, 10000L);
      cluster = new MiniDFSCluster.Builder(conf).numDataNodes(4).build();
      fs = cluster.getFileSystem();
      final String fileName = "/srcdat";
      util.createFiles(fs, fileName);
      final FileContext fc = FileContext.getFileContext(
          cluster.getConfiguration(0));
      final Path file = new Path(fileName);
      final Path symlink = new Path("/srcdat-symlink");
      fc.createSymlink(file, symlink, false);
      util.waitReplication(fs, fileName, (short)3);
      long aTime = fc.getFileStatus(symlink).getAccessTime();
      Thread.sleep(precision);
      setupAuditLogs();
      String outStr = runFsck(conf, 0, true, "/");
      verifyAuditLogs();
      assertEquals(aTime, fc.getFileStatus(symlink).getAccessTime());
      System.out.println(outStr);
      assertTrue(outStr.contains(NamenodeFsck.HEALTHY_STATUS));
      assertTrue(outStr.contains("Total symlinks:\t\t1"));
      util.cleanup(fs, fileName);
    } finally {
      if (fs != null) {try{fs.close();} catch(Exception e){}}
      if (cluster != null) { cluster.shutdown(); }
    }
  }

  /**
   * Test for including the snapshot files in fsck report
   */
  @Test
  public void testFsckForSnapshotFiles() throws Exception {
    final Configuration conf = new HdfsConfiguration();
    MiniDFSCluster cluster = new MiniDFSCluster.Builder(conf).numDataNodes(1)
        .build();
    try {
      String runFsck = runFsck(conf, 0, true, "/", "-includeSnapshots",
          "-files");
      assertTrue(runFsck.contains("HEALTHY"));
      final String fileName = "/srcdat";
      DistributedFileSystem hdfs = cluster.getFileSystem();
      Path file1 = new Path(fileName);
      DFSTestUtil.createFile(hdfs, file1, 1024, (short) 1, 1000L);
      hdfs.allowSnapshot(new Path("/"));
      hdfs.createSnapshot(new Path("/"), "mySnapShot");
      runFsck = runFsck(conf, 0, true, "/", "-includeSnapshots", "-files");
      assertTrue(runFsck.contains("/.snapshot/mySnapShot/srcdat"));
      runFsck = runFsck(conf, 0, true, "/", "-files");
      assertFalse(runFsck.contains("mySnapShot"));
    } finally {
      cluster.shutdown();
<<<<<<< HEAD
}
=======
    }
>>>>>>> 6266273c
  }
}<|MERGE_RESOLUTION|>--- conflicted
+++ resolved
@@ -83,10 +83,6 @@
 import org.junit.Test;
 
 import com.google.common.collect.Sets;
-<<<<<<< HEAD
-import org.mockito.Mockito;
-=======
->>>>>>> 6266273c
 import static org.mockito.Mockito.*;
 
 /**
@@ -895,8 +891,6 @@
       }
     }
   }
-<<<<<<< HEAD
-=======
   
   /**
    * Tests that the # of misreplaced replicas is correct
@@ -971,7 +965,6 @@
       }
     }
   }
->>>>>>> 6266273c
 
   /** Test fsck with FileNotFound */
   @Test
@@ -1090,10 +1083,6 @@
       assertFalse(runFsck.contains("mySnapShot"));
     } finally {
       cluster.shutdown();
-<<<<<<< HEAD
-}
-=======
-    }
->>>>>>> 6266273c
+    }
   }
 }
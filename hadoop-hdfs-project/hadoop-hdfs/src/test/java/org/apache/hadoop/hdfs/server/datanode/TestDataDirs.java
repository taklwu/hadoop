/**
 * Licensed to the Apache Software Foundation (ASF) under one
 * or more contributor license agreements.  See the NOTICE file
 * distributed with this work for additional information
 * regarding copyright ownership.  The ASF licenses this file
 * to you under the Apache License, Version 2.0 (the
 * "License"); you may not use this file except in compliance
 * with the License.  You may obtain a copy of the License at
 *
 *     http://www.apache.org/licenses/LICENSE-2.0
 *
 * Unless required by applicable law or agreed to in writing, software
 * distributed under the License is distributed on an "AS IS" BASIS,
 * WITHOUT WARRANTIES OR CONDITIONS OF ANY KIND, either express or implied.
 * See the License for the specific language governing permissions and
 * limitations under the License.
 */

package org.apache.hadoop.hdfs.server.datanode;

import java.io.*;
import java.util.*;

import org.apache.hadoop.conf.Configuration;
import org.apache.hadoop.hdfs.StorageType;
import org.junit.Test;

import static org.apache.hadoop.hdfs.DFSConfigKeys.DFS_DATANODE_DATA_DIR_KEY;
import static org.hamcrest.CoreMatchers.is;
import static org.junit.Assert.*;
import static org.mockito.Mockito.*;

import org.apache.hadoop.fs.LocalFileSystem;
import org.apache.hadoop.fs.Path;
import org.apache.hadoop.hdfs.server.datanode.DataNode.DataNodeDiskChecker;

public class TestDataDirs {

<<<<<<< HEAD
  @Test (timeout = 10000)
  public void testGetDataDirsFromURIs() throws Throwable {
=======
  @Test (timeout = 30000)
  public void testDataDirParsing() throws Throwable {
    Configuration conf = new Configuration();
    List<StorageLocation> locations;
    File dir0 = new File("/dir0");
    File dir1 = new File("/dir1");
    File dir2 = new File("/dir2");
    File dir3 = new File("/dir3");

    // Verify that a valid string is correctly parsed, and that storage
    // type is not case-sensitive
    String locations1 = "[disk]/dir0,[DISK]/dir1,[sSd]/dir2,[disK]/dir3";
    conf.set(DFS_DATANODE_DATA_DIR_KEY, locations1);
    locations = DataNode.getStorageLocations(conf);
    assertThat(locations.size(), is(4));
    assertThat(locations.get(0).getStorageType(), is(StorageType.DISK));
    assertThat(locations.get(0).getUri(), is(dir0.toURI()));
    assertThat(locations.get(1).getStorageType(), is(StorageType.DISK));
    assertThat(locations.get(1).getUri(), is(dir1.toURI()));
    assertThat(locations.get(2).getStorageType(), is(StorageType.SSD));
    assertThat(locations.get(2).getUri(), is(dir2.toURI()));
    assertThat(locations.get(3).getStorageType(), is(StorageType.DISK));
    assertThat(locations.get(3).getUri(), is(dir3.toURI()));

    // Verify that an unrecognized storage type result in an exception.
    String locations2 = "[BadMediaType]/dir0,[ssd]/dir1,[disk]/dir2";
    conf.set(DFS_DATANODE_DATA_DIR_KEY, locations2);
    try {
      locations = DataNode.getStorageLocations(conf);
      fail();
    } catch(IllegalArgumentException iae) {
      DataNode.LOG.info("The exception is expected.", iae);
    }

    // Assert that a string with no storage type specified is
    // correctly parsed and the default storage type is picked up.
    String locations3 = "/dir0,/dir1";
    conf.set(DFS_DATANODE_DATA_DIR_KEY, locations3);
    locations = DataNode.getStorageLocations(conf);
    assertThat(locations.size(), is(2));
    assertThat(locations.get(0).getStorageType(), is(StorageType.DISK));
    assertThat(locations.get(0).getUri(), is(dir0.toURI()));
    assertThat(locations.get(1).getStorageType(), is(StorageType.DISK));
    assertThat(locations.get(1).getUri(), is(dir1.toURI()));
  }

  @Test (timeout = 30000)
  public void testDataDirValidation() throws Throwable {
>>>>>>> 6266273c
    
    DataNodeDiskChecker diskChecker = mock(DataNodeDiskChecker.class);
    doThrow(new IOException()).doThrow(new IOException()).doNothing()
      .when(diskChecker).checkDir(any(LocalFileSystem.class), any(Path.class));
    LocalFileSystem fs = mock(LocalFileSystem.class);
<<<<<<< HEAD
    Collection<URI> uris = Arrays.asList(new URI("file:/p1/"),
        new URI("file:/p2/"), new URI("file:/p3/"));

    List<File> dirs = DataNode.getDataDirsFromURIs(uris, fs, diskChecker);
    assertEquals("number of valid data dirs", 1, dirs.size());
    String validDir = dirs.iterator().next().getPath();
    assertEquals("p3 should be valid", new File("/p3").getPath(), validDir);
=======
    AbstractList<StorageLocation> locations = new ArrayList<StorageLocation>();

    locations.add(StorageLocation.parse("file:/p1/"));
    locations.add(StorageLocation.parse("file:/p2/"));
    locations.add(StorageLocation.parse("file:/p3/"));

    List<StorageLocation> checkedLocations =
        DataNode.checkStorageLocations(locations, fs, diskChecker);
    assertEquals("number of valid data dirs", 1, checkedLocations.size());
    String validDir = checkedLocations.iterator().next().getFile().getPath();
    assertThat("p3 should be valid", new File("/p3/").getPath(), is(validDir));
>>>>>>> 6266273c
  }
}<|MERGE_RESOLUTION|>--- conflicted
+++ resolved
@@ -36,10 +36,6 @@
 
 public class TestDataDirs {
 
-<<<<<<< HEAD
-  @Test (timeout = 10000)
-  public void testGetDataDirsFromURIs() throws Throwable {
-=======
   @Test (timeout = 30000)
   public void testDataDirParsing() throws Throwable {
     Configuration conf = new Configuration();
@@ -88,21 +84,11 @@
 
   @Test (timeout = 30000)
   public void testDataDirValidation() throws Throwable {
->>>>>>> 6266273c
     
     DataNodeDiskChecker diskChecker = mock(DataNodeDiskChecker.class);
     doThrow(new IOException()).doThrow(new IOException()).doNothing()
       .when(diskChecker).checkDir(any(LocalFileSystem.class), any(Path.class));
     LocalFileSystem fs = mock(LocalFileSystem.class);
-<<<<<<< HEAD
-    Collection<URI> uris = Arrays.asList(new URI("file:/p1/"),
-        new URI("file:/p2/"), new URI("file:/p3/"));
-
-    List<File> dirs = DataNode.getDataDirsFromURIs(uris, fs, diskChecker);
-    assertEquals("number of valid data dirs", 1, dirs.size());
-    String validDir = dirs.iterator().next().getPath();
-    assertEquals("p3 should be valid", new File("/p3").getPath(), validDir);
-=======
     AbstractList<StorageLocation> locations = new ArrayList<StorageLocation>();
 
     locations.add(StorageLocation.parse("file:/p1/"));
@@ -114,6 +100,5 @@
     assertEquals("number of valid data dirs", 1, checkedLocations.size());
     String validDir = checkedLocations.iterator().next().getFile().getPath();
     assertThat("p3 should be valid", new File("/p3/").getPath(), is(validDir));
->>>>>>> 6266273c
   }
 }
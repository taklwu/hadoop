Hadoop HDFS Change Log

Trunk (Unreleased)

  INCOMPATIBLE CHANGES

    HDFS-3034. Remove the deprecated DFSOutputStream.sync() method.  (szetszwo)

    HDFS-5079. Cleaning up NNHAStatusHeartbeat.State from
    DatanodeProtocolProtos. (Tao Luo via shv)

  NEW FEATURES

    HDFS-3125. Add JournalService to enable Journal Daemon. (suresh)

  IMPROVEMENTS

    HDFS-4665. Move TestNetworkTopologyWithNodeGroup to common.
    (Junping Du via llu)

    HDFS-1620. Rename HdfsConstants -> HdfsServerConstants, FSConstants ->
               HdfsConstants. (Harsh J Chouraria via atm)

    HDFS-2197. Refactor RPC call implementations out of NameNode class (todd)

    HDFS-2572. Remove unnecessary double-check in DN#getHostName. (harsh)

    HDFS-2857. Cleanup BlockInfo class. (suresh)

    HDFS-2786. Fix host-based token incompatibilities in DFSUtil. (Kihwal Lee
    via jitendra)

    HDFS-2486. Remove unnecessary priority level checks in
    UnderReplicatedBlocks.  (Uma Maheswara Rao G via szetszwo)

    HDFS-2878. Fix TestBlockRecovery and move it back into main test directory.
    (todd)

    HDFS-2655. BlockReaderLocal#skip performs unnecessary IO.
    (Brandon Li via jitendra) 

    HDFS-3009. Remove duplicate code in DFSClient#isLocalAddress by using 
    NetUtils. (Hari Mankude via suresh)

    HDFS-3002. TestNameNodeMetrics need not wait for metrics update.
    (suresh)

    HDFS-3016. Security in unit tests. (Jaimin Jetly via jitendra)

    HDFS-3030. Remove getProtocolVersion and getProtocolSignature from translators.
    (jitendra)

    HDFS-2976. Remove unnecessary method (tokenRefetchNeeded) in DFSClient.

    HDFS-3111. Missing license headers in trunk. (umamahesh)

    HDFS-3091. Update the usage limitations of ReplaceDatanodeOnFailure policy in
    the config description for the smaller clusters. (szetszwo via umamahesh)

    HDFS-309. FSEditLog should log progress during replay. (Sho Shimauchi
    via todd)

    HDFS-3131. Improve TestStorageRestore. (Brandon Li via atm)

    HDFS-3178. Add states and state handler for journal synchronization in
    JournalService.  (szetszwo)

    HDFS-3273. Refactor BackupImage and FSEditLog, and rename
    JournalListener.rollLogs(..) to startLogSegment(..).  (szetszwo)

    HDFS-3292. Remove the deprecated DiskStatus, getDiskStatus(), getRawUsed()
    and getRawCapacity() from DistributedFileSystem.  (Arpit Gupta via szetszwo)

    HADOOP-8285. HDFS changes for Use ProtoBuf for RpcPayLoadHeader. (sanjay
    radia)

    HDFS-2743. Streamline usage of bookkeeper journal manager. 
    (Ivan Kelly via umamahesh)

    HDFS-3293. Add toString(), equals(..) and hashCode() to JournalInfo.
    (Hari Mankude via szetszwo)

    HDFS-3197. Incorrect class comments in a few tests. (Andy Isaacson via eli)

    HDFS-3476. Correct the default used in TestDFSClientRetries.busyTest()
    after HDFS-3462 (harsh)

    HDFS-3478. Test quotas with Long.Max_Value. (Sujay Rau via eli)

    HDFS-3630 Modify TestPersistBlocks to use both flush and hflush  (sanjay)

    HDFS-3768. Exception in TestJettyHelper is incorrect. 
    (Eli Reisman via jghoman)

    HDFS-3851. DFSOutputStream class code cleanup. (Jing Zhao via suresh)

    HDFS-2580. NameNode#main(...) can make use of GenericOptionsParser. (harsh)

    HDFS-2127. Add a test that ensure AccessControlExceptions contain
    a full path. (Stephen Chu via eli)

    HDFS-3995. Use DFSTestUtil.createFile() for file creation and 
    writing in test cases. (Jing Zhao via suresh)

    HDFS-3735. NameNode WebUI should allow sorting live datanode list by fields
    Block Pool Used, Block Pool Used(%) and Failed Volumes.
    (Brahma Reddy Battula via suresh)

    HDFS-4052. BlockManager#invalidateWork should print log outside the lock.
    (Jing Zhao via suresh)

    HDFS-4200. Reduce the size of synchronized sections in PacketResponder.
    (suresh)

    HDFS-3358. Specify explicitly that the NN UI status total is talking
    of persistent objects on heap. (harsh)

    HDFS-4904. Remove JournalService. (Arpit Agarwal via cnauroth)

    HDFS-5041. Add the time of last heartbeat to dead server Web UI (Shinichi
    Yamashita via brandonli)

    HDFS-5721. sharedEditsImage in Namenode#initializeSharedEdits() should be 
    closed before method returns. (Ted Yu via junping_du)

    HDFS-5138. Support HDFS upgrade in HA. (atm via todd)

  OPTIMIZATIONS

  BUG FIXES

    HADOOP-9635 Fix potential Stack Overflow in DomainSocket.c (V. Karthik Kumar
                via cmccabe)

    HDFS-2299. TestOfflineEditsViewer is failing on trunk. (Uma Maheswara Rao G
               via atm)
    HDFS-2310. TestBackupNode fails since HADOOP-7524 went in.
               (Ivan Kelly via todd)

    HDFS-2313. Rat excludes has a typo for excluding editsStored files. (atm)

    HDFS-2314. MRV1 test compilation broken after HDFS-2197 (todd)

    HDFS-46.   Change default namespace quota of root directory from
    Integer.MAX_VALUE to Long.MAX_VALUE. (Uma Maheswara Rao G via szetszwo)

    HDFS-2373. Commands using WebHDFS and hftp print unnecessary debug 
    info on the console with security enabled. (Arpit Gupta via suresh)

    HDFS-2776. Missing interface annotation on JournalSet. 
    (Brandon Li via jitendra)

    HDFS-3037. TestMulitipleNNDataBlockScanner#testBlockScannerAfterRestart is
    racy. (atm)

    HDFS-3116. Typo in fetchdt error message. (AOE Takashi via atm)

    HDFS-3126. Journal stream from Namenode to BackupNode needs to have 
    timeout. (Hari Mankude via suresh)

    HDFS-3121. Add HDFS tests for HADOOP-8014 change. (John George via
    suresh)

    HDFS-3119. Overreplicated block is not deleted even after the replication 
    factor is reduced after sync follwed by closing that file. (Ashish Singhi 
    via umamahesh)

    HDFS-3265. PowerPc Build error. (Kumar Ravi via mattf)

    HDFS-2312. FSNamesystem javadoc incorrectly says its for DNs. (harsh)

    HDFS-3163. TestHDFSCLI.testAll fails if the user name is not all lowercase.
    (Brandon Li via atm)

    HDFS-3462. TestDFSClientRetries.busyTest() should restore default
    xceiver count in the config. (Madhukara Phatak via harsh)

    HDFS-3550. Fix raid javadoc warnings. (Jason Lowe via daryn)

    HDFS-3549. Fix dist tar build fails in hadoop-hdfs-raid project. (Jason Lowe via daryn)

    HDFS-3482. hdfs balancer throws ArrayIndexOutOfBoundsException 
    if option is specified without values. ( Madhukara Phatak via umamahesh) 

    HDFS-3614. Revert unused MiniDFSCluster constructor from HDFS-3049.
    (acmurthy via eli)

    HDFS-3792. Fix two findbugs introduced by HDFS-3695 (todd)

    HDFS-3827. TestHASafeMode#assertSafemode method should be made static.
    (Jing Zhao via suresh)

    HDFS-3834. Remove unused static fields NAME, DESCRIPTION and Usage from
    Command. (Jing Zhao via suresh)

    HADOOP-8158. Interrupting hadoop fs -put from the command line
    causes a LeaseExpiredException. (daryn via harsh)

    HDFS-2434. TestNameNodeMetrics.testCorruptBlock fails intermittently.
    (Jing Zhao via suresh)

    HDFS-4067. TestUnderReplicatedBlocks intermittently fails due to 
    ReplicaAlreadyExistsException. (Jing Zhao via suresh)

    HDFS-4115. TestHDFSCLI.testAll fails one test due to number format.
    (Trevor Robinson via suresh)

    HDFS-4165. Faulty sanity check in FsDirectory.unprotectedSetQuota.
    (Binglin Chang via suresh)

    HDFS-4105. The SPNEGO user for secondary namenode should use the web 
    keytab. (Arpit Gupta via jitendra)

    HDFS-4003. test-patch should build the common native libs before
    running hdfs tests. (Colin Patrick McCabe via eli)

    HDFS-4260 Fix HDFS tests to set test dir to a valid HDFS path as opposed
    to the local build path (Chri Nauroth via Sanjay)

    HDFS-4310. fix test org.apache.hadoop.hdfs.server.datanode.
    TestStartSecureDataNode (Ivan A. Veselovsky via atm)

    HDFS-4275. MiniDFSCluster-based tests fail on Windows due to failure
    to delete test namenode directory. (Chris Nauroth via suresh)

    HDFS-4338. TestNameNodeMetrics#testCorruptBlock is flaky. (Andrew Wang via
    atm)

    HDFS-4391. TestDataTransferKeepalive fails when tests are executed in a
    certain order. (Andrew Wang via atm)

    HDFS-4757. Update FSDirectory#inodeMap when replacing an INodeDirectory
    while setting quota.  (Jing Zhao via szetszwo)

    HDFS-4761. When resetting FSDirectory, the inodeMap should also be reset.
    (Jing Zhao via szetszwo)

    HDFS-4687. TestDelegationTokenForProxyUser#testWebHdfsDoAs is flaky with
    JDK7. (Andrew Wang via atm)

    HDFS-3934. duplicative dfs_hosts entries handled wrong. (Colin Patrick
    McCabe)

    HDFS-4366. Block Replication Policy Implementation May Skip Higher-Priority
    Blocks for Lower-Priority Blocks (Derek Dagit via kihwal)

    HDFS-5705. TestSecondaryNameNodeUpgrade#testChangeNsIDFails may fail due
    to ConcurrentModificationException. (Ted Yu via brandonli)

    HDFS-5719. FSImage#doRollback() should close prevState before return
    (Ted Yu via brandonli)

    HDFS-5768. Consolidate the serialization code in DelegationTokenSecretManager
    (Haohui Mai via brandonli)

    HDFS-5775. Consolidate the code for serialization in CacheManager
    (Haohui Mai via brandonli)

    HDFS-5794. Fix the inconsistency of layout version number of
    ADD_DATANODE_AND_STORAGE_UUIDS between trunk and branch-2. (jing9)

<<<<<<< HEAD
  BREAKDOWN OF HDFS-5698 SUBTASKS AND RELATED JIRAS

    HDFS-5717. Save FSImage header in protobuf. (Haohui Mai via jing9)

    HDFS-5738. Serialize INode information in protobuf. (Haohui Mai via jing9)

    HDFS-5772. Serialize under-construction file information in FSImage. (jing9)

    HDFS-5783. Compute the digest before loading FSImage. (Haohui Mai via jing9)

    HDFS-5785. Serialize symlink in protobuf. (Haohui Mai via jing9)

    HDFS-5793. Optimize the serialization of PermissionStatus. (Haohui Mai via
    jing9)

    HDFS-5743. Use protobuf to serialize snapshot information. (jing9)

    HDFS-5774. Serialize CachePool directives in protobuf. (Haohui Mai via jing9)

    HDFS-5744. Serialize information for token managers in protobuf. (Haohui Mai
    via jing9)

    HDFS-5824. Add a Type field in Snapshot DiffEntry's protobuf definition.
    (jing9)

    HDFS-5808. Implement cancellation when saving FSImage. (Haohui Mai via jing9)

    HDFS-5826. Update the stored edit logs to be consistent with the changes in
    HDFS-5698 branch. (Haohui Mai via jing9)

    HDFS-5797. Implement offline image viewer. (Haohui Mai via jing9)

    HDFS-5771. Track progress when loading fsimage. (Haohui Mai via cnauroth)

    HDFS-5871. Use PBHelper to serialize CacheDirectiveInfoExpirationProto.
    (Haohui Mai via jing9)

    HDFS-5884. LoadDelegator should use IOUtils.readFully() to read the magic
    header. (Haohui Mai via jing9)

    HDFS-5885. Add annotation for repeated fields in the protobuf definition.
    (Haohui Mai via jing9)

    HDFS-5906. Fixing findbugs and javadoc warnings in the HDFS-5698 branch.
    (Haohui Mai via jing9)

    HDFS-5911. The id of a CacheDirective instance does not get serialized in
    the protobuf-fsimage. (Haohui Mai via jing9)

    HDFS-5915. Refactor FSImageFormatProtobuf to simplify cross section reads.
    (Haohui Mai via cnauroth)

    HDFS-5847. Consolidate INodeReference into a separate section. (jing9)

=======
>>>>>>> 2c7dfa29
Release 2.4.0 - UNRELEASED

  INCOMPATIBLE CHANGES

  NEW FEATURES

    HDFS-5698. Use protobuf to serialize / deserialize FSImage. (See breakdown
    of tasks below for features and contributors)

  IMPROVEMENTS

    HDFS-5781. Use an array to record the mapping between FSEditLogOpCode and 
    the corresponding byte value. (jing9)

    HDFS-5153. Datanode should send block reports for each storage in a
    separate message. (Arpit Agarwal)

    HDFS-5804. HDFS NFS Gateway fails to mount and proxy when using Kerberos.
    (Abin Shahab via jing9)

    HDFS-5859. DataNode#checkBlockToken should check block tokens even if
    security is not enabled. (cmccabe)

    HDFS-5746.  Add ShortCircuitSharedMemorySegment (cmccabe)

    HDFS-4911.  Reduce PeerCache timeout to be commensurate with
    dfs.datanode.socket.reuse.keepalive (cmccabe)

    HDFS-4370. Fix typo Blanacer in DataNode. (Chu Tong via shv)

    HDFS-5929. Add blockpool % usage to HDFS federated nn page.
    (Siqi Li via suresh)

    HDFS-5810. Unify mmap cache and short-circuit file descriptor cache
    (cmccabe)

    HDFS-5940. Minor cleanups to ShortCircuitReplica, FsDatasetCache, and
    DomainSocketWatcher (cmccabe)

    HDFS-5531. Combine the getNsQuota() and getDsQuota() methods in INode.
    (szetszwo)

    HDFS-5285. Flatten INodeFile hierarchy: Replace INodeFileUnderConstruction
    and INodeFileUnderConstructionWithSnapshot with FileUnderContructionFeature.
    (jing9 via szetszwo)

    HDFS-5286. Flatten INodeDirectory hierarchy: Replace INodeDirectoryWithQuota
    with DirectoryWithQuotaFeature.  (szetszwo)

    HDFS-5537. Remove FileWithSnapshot interface.  (jing9 via szetszwo)

    HDFS-5554. Flatten INodeFile hierarchy: Replace INodeFileWithSnapshot with
    FileWithSnapshotFeature.  (jing9 via szetszwo)

    HDFS-5647. Merge INodeDirectory.Feature and INodeFile.Feature. (Haohui Mai
    via jing9)

    HDFS-5632. Flatten INodeDirectory hierarchy: Replace
    INodeDirectoryWithSnapshot with DirectoryWithSnapshotFeature.
    (jing9 via szetszwo)

    HDFS-5715. Use Snapshot ID to indicate the corresponding Snapshot for a
    FileDiff/DirectoryDiff. (jing9)

    HDFS-5726. Fix compilation error in AbstractINodeDiff for JDK7. (jing9)

  OPTIMIZATIONS

    HDFS-5790. LeaseManager.findPath is very slow when many leases need recovery
    (todd)

  BUG FIXES

    HDFS-5492. Port HDFS-2069 (Incorrect default trash interval in the
    docs) to trunk. (Akira Ajisaka via Arpit Agarwal)

    HDFS-5843. DFSClient.getFileChecksum() throws IOException if checksum is 
    disabled. (Laurent Goujon via jing9)

    HDFS-5856. DataNode.checkDiskError might throw NPE.
    (Josh Elser via suresh)

    HDFS-5828. BlockPlacementPolicyWithNodeGroup can place multiple replicas on
    the same node group when dfs.namenode.avoid.write.stale.datanode is true. 
    (Buddy via junping_du)

    HDFS-5767. NFS implementation assumes userName userId mapping to be unique,
    which is not true sometimes (Yongjun Zhang via brandonli)

    HDFS-5791. TestHttpsFileSystem should use a random port to avoid binding
    error during testing (Haohui Mai via brandonli)

    HDFS-5709. Improve NameNode upgrade with existing reserved paths and path
    components. (Andrew Wang via atm)

    HDFS-5881. Fix skip() of the short-circuit local reader(legacy). (kihwal)

    HDFS-5895. HDFS cacheadmin -listPools has exit_code of 1 when the command
    returns 0 result. (Tassapol Athiapinya via cnauroth)

    HDFS-5807. TestBalancerWithNodeGroup.testBalancerWithNodeGroup fails
    intermittently. (Chen He via kihwal)

    HDFS-5882. TestAuditLogs is flaky (jxiang via cmccabe)

    HDFS-5900. Cannot set cache pool limit of "unlimited" via CacheAdmin.
    (wang)

    HDFS-5886. Potential null pointer deference in RpcProgramNfs3#readlink()
    (brandonli)

    HDFS-4858. HDFS DataNode to NameNode RPC should timeout.
    (Henry Wang via shv)

    HDFS-5879. Some TestHftpFileSystem tests do not close streams.
    (Gera Shegalov via suresh)

    HDFS-5938. Make BlockReaderFactory#BlockReaderPeer a static class to avoid
    a findbugs warning. (cmccabe)

    HDFS-5891. webhdfs should not try connecting the DN during redirection
    (Haohui Mai via brandonli)

    HDFS-5904. TestFileStatus fails intermittently. (Mit Desai via kihwal)

    HDFS-5941. add dfs.namenode.secondary.https-address and
    dfs.namenode.secondary.https-address in hdfs-default.xml.
    (Haohui Mai via cnauroth)

    HDFS-5913. Nfs3Utils#getWccAttr() should check attr parameter against null
    (brandonli)

    HDFS-5934. New Namenode UI back button doesn't work as expected
    (Travis Thompson via brandonli)

    HDFS-5901. NameNode new UI doesn't support IE8 and IE9 on windows 7
    (Vinayakumar B via brandonli)

    HDFS-5943. 'dfs.namenode.https-address' property is not loaded from
    configuration in federation setup. (suresh)

    HDFS-3128. Unit tests should not use a test root in /tmp. (wang)

    HDFS-5948. TestBackupNode flakes with port in use error. (Haohui Mai
    via Arpit Agarwal)

    HDFS-5949. New Namenode UI when trying to download a file, the browser
    doesn't know the file name. (Haohui Mai via brandonli)

    HDFS-5716. Allow WebHDFS to use pluggable authentication filter
    (Haohui Mai via brandonli)

    HDFS-5953. TestBlockReaderFactory fails in trunk. (Akira Ajisaka via wang)

    HDFS-5759. Web UI does not show up during the period of loading FSImage.
    (Haohui Mai via Arpit Agarwal)

    HDFS-5942. Fix javadoc in OfflineImageViewer. (Akira Ajisaka via cnauroth)

  BREAKDOWN OF HDFS-5698 SUBTASKS AND RELATED JIRAS

    HDFS-5717. Save FSImage header in protobuf. (Haohui Mai via jing9)

    HDFS-5738. Serialize INode information in protobuf. (Haohui Mai via jing9)

    HDFS-5772. Serialize under-construction file information in FSImage. (jing9)

    HDFS-5783. Compute the digest before loading FSImage. (Haohui Mai via jing9)

    HDFS-5785. Serialize symlink in protobuf. (Haohui Mai via jing9)

    HDFS-5793. Optimize the serialization of PermissionStatus. (Haohui Mai via
    jing9)

    HDFS-5743. Use protobuf to serialize snapshot information. (jing9)

    HDFS-5774. Serialize CachePool directives in protobuf. (Haohui Mai via jing9)

    HDFS-5744. Serialize information for token managers in protobuf. (Haohui Mai
    via jing9)

    HDFS-5824. Add a Type field in Snapshot DiffEntry's protobuf definition.
    (jing9)

    HDFS-5808. Implement cancellation when saving FSImage. (Haohui Mai via jing9)

    HDFS-5826. Update the stored edit logs to be consistent with the changes in
    HDFS-5698 branch. (Haohui Mai via jing9)

    HDFS-5797. Implement offline image viewer. (Haohui Mai via jing9)

    HDFS-5771. Track progress when loading fsimage. (Haohui Mai via cnauroth)

    HDFS-5871. Use PBHelper to serialize CacheDirectiveInfoExpirationProto.
    (Haohui Mai via jing9)

    HDFS-5884. LoadDelegator should use IOUtils.readFully() to read the magic
    header. (Haohui Mai via jing9)

    HDFS-5885. Add annotation for repeated fields in the protobuf definition.
    (Haohui Mai via jing9)

    HDFS-5906. Fixing findbugs and javadoc warnings in the HDFS-5698 branch.
    (Haohui Mai via jing9)

    HDFS-5911. The id of a CacheDirective instance does not get serialized in 
    the protobuf-fsimage. (Haohui Mai via jing9)

    HDFS-5915. Refactor FSImageFormatProtobuf to simplify cross section reads.
    (Haohui Mai via cnauroth)

    HDFS-5847. Consolidate INodeReference into a separate section. (jing9)

Release 2.3.1 - UNRELEASED

  INCOMPATIBLE CHANGES

  NEW FEATURES

  IMPROVEMENTS

  OPTIMIZATIONS

  BUG FIXES 

Release 2.3.0 - 2014-02-18

  INCOMPATIBLE CHANGES

  NEW FEATURES

    HDFS-5122. Support failover and retry in WebHdfsFileSystem for NN HA.
    (Haohui Mai via jing9)

    HDFS-4953. Enable HDFS local reads via mmap.
    (Colin Patrick McCabe via wang).

    HDFS-5342. Provide more information in the FSNamesystem JMX interfaces.
    (Haohui Mai via jing9)

    HDFS-5334. Implement dfshealth.jsp in HTML pages. (Haohui Mai via jing9)

    HDFS-5379. Update links to datanode information in dfshealth.html. (Haohui
    Mai via jing9)

    HDFS-5382. Implement the UI of browsing filesystems in HTML 5 page. (Haohui
    Mai via jing9)

    HDFS-3987. Support webhdfs over HTTPS. (Haohui Mai via jing9)

    HDFS-5444. Choose default web UI based on browser capabilities. (Haohui Mai
    via jing9)

    HDFS-5514. FSNamesystem's fsLock should allow custom implementation (daryn)

    HDFS-2832. Heterogeneous Storages support in HDFS phase 1 - treat DataNode
    as a collection of storages (see breakdown of tasks below for features and
    contributors).

    HDFS-5784. reserve space in edit log header and fsimage header for feature
    flag section (cmccabe)

    HDFS-5703. Add support for HTTPS and swebhdfs to HttpFS. (tucu)

    HDFS-4949. Centralized cache management in HDFS. (wang and cmccabe)

  IMPROVEMENTS

    HDFS-5360. Improvement of usage message of renameSnapshot and
    deleteSnapshot. (Shinichi Yamashita via wang)

    HDFS-5331. make SnapshotDiff.java to a o.a.h.util.Tool interface implementation. 
    (Vinayakumar B via umamahesh)

    HDFS-4657.  Limit the number of blocks logged by the NN after a block
    report to a configurable value.  (Aaron T. Myers via Colin Patrick
    McCabe)

    HDFS-5344. Make LsSnapshottableDir as Tool interface implementation. (Sathish via umamahesh)

    HDFS-5544. Adding Test case For Checking dfs.checksum type as NULL value. (Sathish via umamahesh)

    HDFS-5568. Support includeSnapshots option with Fsck command. (Vinayakumar B via umamahesh)

    HDFS-4983. Numeric usernames do not work with WebHDFS FS. (Yongjun Zhang via
    jing9)

    HDFS-5592. statechangeLog of completeFile should be logged only in case of success. 
    (Vinayakumar via umamahesh)

    HDFS-5662. Can't decommission a DataNode due to file's replication factor
    larger than the rest of the cluster size. (brandonli)

    HDFS-5068. Convert NNThroughputBenchmark to a Tool to allow generic options.
    (shv)

    HDFS-5675. Add Mkdirs operation to NNThroughputBenchmark.
    (Plamen Jeliazkov via shv)

    HDFS-5677. Need error checking for HA cluster configuration.
    (Vincent Sheffer via cos)

    HDFS-5825. Use FileUtils.copyFile() to implement DFSTestUtils.copyFile().
    (Haohui Mai via Arpit Agarwal)

    HDFS-5267. Remove volatile from LightWeightHashSet. (Junping Du via llu)

    HDFS-4278. Log an ERROR when DFS_BLOCK_ACCESS_TOKEN_ENABLE config is
    disabled but security is turned on. (Kousuke Saruta via harsh)

    HDFS-5004. Add additional JMX bean for NameNode status data
    (Trevor Lorimer via cos)

    HDFS-4994. Audit log getContentSummary() calls. (Robert Parker via kihwal)

    HDFS-5144. Document time unit to NameNodeMetrics. (Akira Ajisaka via
    suresh)

    HDFS-4491. Parallel testing HDFS. (Andrey Klochkov via cnauroth)

    HDFS-4879. Add "blocked ArrayList" collection to avoid CMS full GCs
    (Todd Lipcon via Colin Patrick McCabe)

    HDFS-4096. Add snapshot information to namenode WebUI. (Haohui Mai via 
    jing9)

    HDFS-5188. In BlockPlacementPolicy, reduce the number of chooseTarget(..)
    methods; replace HashMap with Map in parameter declarations and cleanup
    some related code.  (szetszwo)

    HDFS-5207. In BlockPlacementPolicy.chooseTarget(..), change the writer
    and the excludedNodes parameter types respectively to Node and Set.
    (Junping Du via szetszwo)

    HDFS-5240. Separate formatting from logging in the audit logger API (daryn)

    HDFS-5191. Revisit zero-copy API in FSDataInputStream to make it more
    intuitive.  (Contributed by Colin Patrick McCabe)

    HDFS-5260. Merge zero-copy memory-mapped HDFS client reads to trunk and
    branch-2. (cnauroth)

    HDFS-4517. Cover class RemoteBlockReader with unit tests. (Vadim Bondarev
    and Dennis Y via kihwal)

    HDFS-4512. Cover package org.apache.hadoop.hdfs.server.common with tests.
    (Vadim Bondarev via kihwal)

    HDFS-4510. Cover classes ClusterJspHelper/NamenodeJspHelper with unit
    tests. (Andrey Klochkov via kihwal)

    HDFS-5323.  Remove some deadcode in BlockManager (Colin Patrick McCabe)

    HDFS-5338. Add a conf to disable hostname check in datanode registration.
    (szetszwo)

    HDFS-5130. Add test for snapshot related FsShell and DFSAdmin commands.
    (Binglin Chang via jing9)

    HDFS-5374. Remove deadcode in DFSOutputStream. (suresh)

    HDFS-4511. Cover package org.apache.hadoop.hdfs.tools with unit test
    (Andrey Klochkov via jeagles)

    HDFS-4885. Improve the verifyBlockPlacement() API in BlockPlacementPolicy.
    (Junping Du via szetszwo)

    HDFS-5363. Refactor WebHdfsFileSystem: move SPENGO-authenticated connection
    creation to URLConnectionFactory. (Haohui Mai via jing9)

    HDFS-5436. Move HsFtpFileSystem and HFtpFileSystem into org.apache.hdfs.web
    (Haohui Mai via Arpit Agarwal)

    HDFS-5371. Let client retry the same NN when 
    "dfs.client.test.drop.namenode.response.number" is enabled. (jing9)

    HDFS-5467. Remove tab characters in hdfs-default.xml.
    (Shinichi Yamashita via Andrew Wang)

    HDFS-5495. Remove further JUnit3 usages from HDFS.
    (Jarek Jarcec Cecho via wang)

    HDFS-5325. Remove WebHdfsFileSystem#ConnRunner. (Haohui Mai via jing9) 

    HDFS-5488. Clean up TestHftpURLTimeout. (Haohui Mai via jing9)

    HDFS-5440. Extract the logic of handling delegation tokens in HftpFileSystem 
    to the TokenAspect class. (Haohui Mai via jing9)

    HDFS-5487. Introduce unit test for TokenAspect. (Haohui Mai via jing9)

    HDFS-4995. Make getContentSummary less expensive. (kihwal)

    HDFS-5506. Use URLConnectionFactory in DelegationTokenFetcher. (Haohui Mai
    via jing9)

    HDFS-5489. Use TokenAspect in WebHDFSFileSystem. (Haohui Mai via jing9)

    HDFS-5393. Serve bootstrap and jQuery locally. (Haohui Mai via jing9)

    HDFS-5073. TestListCorruptFileBlocks fails intermittently. (Arpit Agarwal)

    HDFS-1386. TestJMXGet fails in jdk7 (jeagles)

    HDFS-5532. Enable the webhdfs by default to support new HDFS web UI. (Vinay
    via jing9)
    
    HDFS-5525. Inline dust templates for new Web UI. (Haohui Mai via jing9)

    HDFS-5561. FSNameSystem#getNameJournalStatus() in JMX should return plain 
    text instead of HTML. (Haohui Mai via jing9)

    HDFS-5581. NameNodeFsck should use only one instance of
    BlockPlacementPolicy. (vinay via cmccabe)

    HDFS-5633. Improve OfflineImageViewer to use less memory. (jing9)

    HDFS-5023. TestSnapshotPathINodes.testAllowSnapshot is failing with jdk7
    (Mit Desai via jeagles)

    HDFS-5637. Try to refeatchToken while local read InvalidToken occurred.
    (Liang Xie via junping_du)

    HDFS-5652. Refactor invalid block token exception handling in DFSInputStream.
    (Liang Xie via junping_du)

    HDFS-5350. Name Node should report fsimage transfer time as a metric.
    (Jimmy Xiang via wang)

    HDFS-5538. URLConnectionFactory should pick up the SSL related configuration 
    by default. (Haohui Mai via jing9)

    HDFS-5545. Allow specifying endpoints for listeners in HttpServer. (Haohui
    Mai via jing9)

    HDFS-5536. Implement HTTP policy for Namenode and DataNode. (Haohui Mai via
    jing9)

    HDFS-5312. Generate HTTP / HTTPS URL in DFSUtil#getInfoServer() based on the 
    configured http policy. (Haohui Mai via jing9)

    HDFS-5629. Support HTTPS in JournalNode and SecondaryNameNode. 
    (Haohui Mai via jing9)    

    HDFS-5674. Editlog code cleanup: remove @SuppressWarnings("deprecation") in
    FSEditLogOp; change FSEditLogOpCodes.fromByte(..) to be more efficient; and
    change Some fields in FSEditLog to final.  (szetszwo)

    HDFS-5634. Allow BlockReaderLocal to switch between checksumming and not
    (cmccabe)

    HDFS-5663 make the retry time and interval value configurable in openInfo()
    (Liang Xie via stack)

    HDFS-5540. Fix intermittent failure in TestBlocksWithNotEnoughRacks.
    (Binglin Chang via junping_du)

    HDFS-2933. Improve DataNode Web UI Index Page. (Vivek Ganesan via
    Arpit Agarwal)

    HDFS-5695. Clean up TestOfflineEditsViewer and OfflineEditsViewerHelper.
    (Haohui Mai via jing9)

    HDFS-5220. Expose group resolution time as metric (jxiang via cmccabe)

    HDFS-5762. BlockReaderLocal doesn't return -1 on EOF when doing zero-length
    reads (Colin Patrick McCabe)

    HDFS-5766. In DFSInputStream, do not add datanode to deadNodes after
    InvalidEncryptionKeyException in fetchBlockByteRange (Liang Xie via Colin
    Patrick McCabe)

    HDFS-5704. Change OP_UPDATE_BLOCKS with a new OP_ADD_BLOCK. (jing9)

    HDFS-5434. Change block placement policy constructors from package private
    to protected. (Buddy Taylor via Arpit Agarwal)

    HDFS-5788. listLocatedStatus response can be very large. (Nathan Roberts
    via kihwal)

    HDFS-5841. Update HDFS caching documentation with new changes. (wang)

  OPTIMIZATIONS

    HDFS-5239.  Allow FSNamesystem lock fairness to be configurable (daryn)

    HDFS-5341. Reduce fsdataset lock duration during directory scanning.
    (Qus-Jiawei via kihwal)

    HDFS-5681. renewLease should not hold fsn write lock. (daryn via Kihwal)

    HDFS-5241. Provide alternate queuing audit logger to reduce logging
    contention (daryn)

  BUG FIXES

    HDFS-5307. Support both HTTP and HTTPS in jsp pages (Haohui Mai via
    brandonli)

    HDFS-5291. Standby namenode after transition to active goes into safemode.
    (jing9)

    HDFS-5317. Go back to DFS Home link does not work on datanode webUI
    (Haohui Mai via brandonli)

    HDFS-5316. Namenode ignores the default https port (Haohui Mai via
    brandonli)

    HDFS-5281. COMMIT request should not block. (brandonli)

    HDFS-5337. should do hsync for a commit request even there is no pending
    writes (brandonli)

    HDFS-5335. Hive query failed with possible race in dfs output stream.
    (Haohui Mai via suresh)

    HDFS-5322. HDFS delegation token not found in cache errors seen on secure HA 
    clusters. (jing9)

    HDFS-5329. Update FSNamesystem#getListing() to handle inode path in startAfter
    token. (brandonli)

    HDFS-5330. fix readdir and readdirplus for large directories (brandonli)

    HDFS-5370. Typo in Error Message: different between range in condition
    and range in error message. (Kousuke Saruta via suresh)

    HDFS-5365. Fix libhdfs compile error on FreeBSD9. (Radim Kolar via cnauroth)
    
    HDFS-5347. Add HDFS NFS user guide. (brandonli)

    HDFS-5403. WebHdfs client cannot communicate with older WebHdfs servers
    post HDFS-5306. (atm)

    HDFS-5171. NFS should create input stream for a file and try to share it
    with multiple read requests. (Haohui Mai via brandonli)

    HDFS-5413. hdfs.cmd does not support passthrough to any arbitrary class.
    (cnauroth)

    HDFS-5433. When reloading fsimage during checkpointing, we should clear
    existing snapshottable directories. (Aaron T. Myers via wang)

    HDFS-5432. TestDatanodeJsp fails on Windows due to assumption that loopback
    address resolves to host name localhost. (cnauroth)

    HDFS-5065. TestSymlinkHdfsDisable fails on Windows. (ivanmi)

    HDFS-4633 TestDFSClientExcludedNodes fails sporadically if excluded nodes
    cache expires too quickly  (Chris Nauroth via Sanjay)

    HDFS-5037. Active NN should trigger its own edit log rolls (wang)

    HDFS-5035.  getFileLinkStatus and rename do not correctly check permissions
    of symlinks.  (Andrew Wang via Colin Patrick McCabe)

    HDFS-5456. NameNode startup progress creates new steps if caller attempts to
    create a counter for a step that doesn't already exist.  (cnauroth)

    HDFS-5458. Datanode failed volume threshold ignored if exception is thrown
    in getDataDirsFromURIs. (Mike Mellenthin via wang)

    HDFS-5252. Stable write is not handled correctly in someplace. (brandonli)

    HDFS-5364. Add OpenFileCtx cache. (brandonli)

    HDFS-5469. Add configuration property for the sub-directroy export path
    (brandonli)

    HDFS-5519. COMMIT handler should update the commit status after sync
    (brandonli)

    HDFS-5372. In FSNamesystem, hasReadLock() returns false if the current thread 
    holds the write lock (VinayaKumar B via umamahesh)

    HDFS-4516. Client crash after block allocation and NN switch before lease recovery for 
    the same file can cause readers to fail forever (VinaayKumar B via umamahesh)

    HDFS-5014. Process register commands with out holding BPOfferService lock. 
    (Vinaykumar B via umamahesh)

    HDFS-5288. Close idle connections in portmap (Haohui Mai via brandonli)

    HDFS-5407. Fix typos in DFSClientCache (Haohui Mai via brandonli)

    HDFS-5548. Use ConcurrentHashMap in portmap (Haohui Mai via brandonli)

    HDFS-5577. NFS user guide update (brandonli)

    HDFS-5563. NFS gateway should commit the buffered data when read request comes
    after write to the same file (brandonli)

    HDFS-4997. libhdfs doesn't return correct error codes in most cases (cmccabe)

    HDFS-5587. add debug information when NFS fails to start with duplicate user
    or group names (brandonli)

    HDFS-5590. Block ID and generation stamp may be reused when persistBlocks is 
    set to false. (jing9)

    HDFS-5353. Short circuit reads fail when dfs.encrypt.data.transfer is 
    enabled. (Colin Patrick McCabe via jing9)

    HDFS-5283. Under construction blocks only inside snapshots should not be
    counted in safemode threshhold.  (Vinay via szetszwo)

    HDFS-5257. addBlock() retry should return LocatedBlock with locations else client 
    will get AIOBE. (Vinay via jing9)

    HDFS-5427. Not able to read deleted files from snapshot directly under 
    snapshottable dir after checkpoint and NN restart. (Vinay via jing9)

    HDFS-5443. Delete 0-sized block when deleting an under-construction file that 
    is included in snapshot. (jing9)

    HDFS-5476. Snapshot: clean the blocks/files/directories under a renamed 
    file/directory while deletion. (jing9)

    HDFS-5425. Renaming underconstruction file with snapshots can make NN failure on 
    restart. (jing9 and Vinay)

    HDFS-5474. Deletesnapshot can make Namenode in safemode on NN restarts. 
    (Sathish via jing9)

    HDFS-5504. In HA mode, OP_DELETE_SNAPSHOT is not decrementing the safemode threshold, 
    leads to NN safemode. (Vinay via jing9)

    HDFS-5428. Under construction files deletion after snapshot+checkpoint+nn restart 
    leads nn safemode. (jing9)

    HDFS-5074. Allow starting up from an fsimage checkpoint in the middle of a
    segment. (Todd Lipcon via atm)

    HDFS-4201. NPE in BPServiceActor#sendHeartBeat. (jxiang via cmccabe)

    HDFS-5666. Fix inconsistent synchronization in BPOfferService (jxiang via cmccabe)
    
    HDFS-5657. race condition causes writeback state error in NFS gateway (brandonli)

    HDFS-5661. Browsing FileSystem via web ui, should use datanode's fqdn instead of ip 
    address. (Benoy Antony via jing9)

    HDFS-5582. hdfs getconf -excludeFile or -includeFile always failed (sathish
    via cmccabe)

    HDFS-5671. Fix socket leak in DFSInputStream#getBlockReader. (JamesLi via umamahesh) 

    HDFS-5649. Unregister NFS and Mount service when NFS gateway is shutting down.
    (brandonli)

    HDFS-5789. Some of snapshot APIs missing checkOperation double check in fsn. (umamahesh)

    HDFS-5343. When cat command is issued on snapshot files getting unexpected result.
    (Sathish via umamahesh)

    HDFS-5297. Fix dead links in HDFS site documents. (Akira Ajisaka via
    Arpit Agarwal)

    HDFS-5830. WebHdfsFileSystem.getFileBlockLocations throws
    IllegalArgumentException when accessing another cluster. (Yongjun Zhang via
    Colin Patrick McCabe)

    HDFS-5833. Fix SecondaryNameNode javadoc. (Bangtao Zhou via Arpit Agarwal)

    HDFS-5844. Fix broken link in WebHDFS.apt.vm. (Akira Ajisaka via
    Arpit Agarwal)

    HDFS-5034.  Remove debug prints from GetFileLinkInfo (Andrew Wang via Colin
    Patrick McCabe)

    HDFS-4816. transitionToActive blocks if the SBN is doing checkpoint image
    transfer. (Andrew Wang)

    HDFS-5164.  deleteSnapshot should check if OperationCategory.WRITE is
    possible before taking write lock.  (Colin Patrick McCabe)

    HDFS-5170. BlockPlacementPolicyDefault uses the wrong classname when
    alerting to enable debug logging. (Andrew Wang)

    HDFS-5031. BlockScanner scans the block multiple times. (Vinay via Arpit
    Agarwal)

    HDFS-5266. ElasticByteBufferPool#Key does not implement equals. (cnauroth)

    HDFS-5352. Server#initLog() doesn't close InputStream in httpfs. (Ted Yu via
    jing9)

    HDFS-4376. Fix race conditions in Balancer.  (Junping Du via szetszwo)

    HDFS-5375. hdfs.cmd does not expose several snapshot commands. (cnauroth)

    HDFS-5336. DataNode should not output 'StartupProgress' metrics.
    (Akira Ajisaka via cnauroth)

    HDFS-5400.  DFS_CLIENT_MMAP_CACHE_THREAD_RUNS_PER_TIMEOUT constant is set
    to the wrong value.  (Colin Patrick McCabe)

    HDFS-5075. httpfs-config.sh calls out incorrect env script name
    (Timothy St. Clair via stevel)

    HDFS-5438. Flaws in block report processing can cause data loss. (kihwal)

    HDFS-5502. Fix HTTPS support in HsftpFileSystem. (Haohui Mai via jing9)

    HDFS-5552. Fix wrong information of "Cluster summay" in dfshealth.html.
    (Haohui Mai via jing9)

    HDFS-5533. Symlink delete/create should be treated as DELETE/CREATE in snapshot diff 
    report. (Binglin Chang via jing9)

    HDFS-5580. Fix infinite loop in Balancer.waitForMoveCompletion.
    (Binglin Chang via junping_du)

    HDFS-5676. fix inconsistent synchronization of CachingStrategy (cmccabe)

    HDFS-5691. Fix typo in ShortCircuitLocalRead document.
    (Akira Ajisaka via suresh)

    HDFS-5690. DataNode fails to start in secure mode when dfs.http.policy equals to 
    HTTP_ONLY. (Haohui Mai via jing9)

    HDFS-5449. WebHdfs compatibility broken between 2.2 and 1.x / 23.x (kihwal)

    HDFS-5756. hadoopRzOptionsSetByteBufferPool does not accept NULL argument,
    contrary to docs. (cmccabe via wang)

    HDFS-5747. Fix NPEs in BlockManager. (Arpit Agarwal)

    HDFS-5710. FSDirectory#getFullPathName should check inodes against null.
    (Uma Maheswara Rao G via jing9)

    HDFS-5579. Under construction files make DataNode decommission take very long
    hours. (zhaoyunjiong via jing9)

    HDFS-5777. Update LayoutVersion for the new editlog op OP_ADD_BLOCK. (jing9)

    HDFS-5800. Fix a typo in DFSClient.renewLease().  (Kousuke Saruta
    via szetszwo)

    HDFS-5748. Too much information shown in the dfs health page.
    (Haohui Mai via brandonli)

    HDFS-5806. balancer should set SoTimeout to avoid indefinite hangs.
    (Nathan Roberts via Andrew Wang).

    HDFS-5728. Block recovery will fail if the metafile does not have crc 
    for all chunks of the block (Vinay via kihwal)

    HDFS-5845. SecondaryNameNode dies when checkpointing with cache pools.
    (wang)

    HDFS-5842. Cannot create hftp filesystem when using a proxy user ugi and a doAs 
    on a secure cluster. (jing9)

    HDFS-5399. Revisit SafeModeException and corresponding retry policies.
    (Jing Zhao via todd)

    HDFS-5876. SecureDataNodeStarter does not pick up configuration in 
    hdfs-site.xml. (Haohui Mai via jing9)

    HDFS-5873. dfs.http.policy should have higher precedence over dfs.https.enable.
    (Haohui Mai via jing9)

    HDFS-5837. dfs.namenode.replication.considerLoad should consider
    decommissioned nodes. (Tao Luo via shv)

    HDFS-5921. Cannot browse file system via NN web UI if any directory has
    the sticky bit set. (atm)

  BREAKDOWN OF HDFS-2832 SUBTASKS AND RELATED JIRAS

    HDFS-4985. Add storage type to the protocol and expose it in block report
    and block locations. (Arpit Agarwal)

    HDFS-5115. Make StorageID a UUID. (Arpit Agarwal)

    HDFS-5000. DataNode configuration should allow specifying storage type.
    (Arpit Agarwal)

    HDFS-4987. Namenode changes to track multiple storages per datanode.
    (szetszwo)

    HDFS-5154. Fix TestBlockManager and TestDatanodeDescriptor after HDFS-4987.
    (Junping Du via szetszwo)

    HDFS-5009. Include storage information in the LocatedBlock.  (szetszwo)

    HDFS-5134. Move blockContentsStale, heartbeatedSinceFailover and
    firstBlockReport from DatanodeDescriptor to DatanodeStorageInfo; and
    fix a synchronization problem in DatanodeStorageInfo.  (szetszwo)

    HDFS-5157. Add StorageType to FsVolume.  (Junping Du via szetszwo)

    HDFS-4990. Change BlockPlacementPolicy to choose storages instead of
    datanodes.  (szetszwo)

    HDFS-5232. Protocol changes to transmit StorageUuid. (Arpit Agarwal)

    HDFS-5233. Use Datanode UUID to identify Datanodes. (Arpit Agarwal)

    HDFS-5222. Move block schedule information from DatanodeDescriptor to
    DatanodeStorageInfo.  (szetszwo)

    HDFS-4988. Datanode must support all the volumes as individual storages.
    (Arpit Agarwal)

    HDFS-5377. Heartbeats from Datandode should include one storage report
    per storage directory. (Arpit Agarwal)

    HDFS-5398. NameNode changes to process storage reports per storage
    directory. (Arpit Agarwal)

    HDFS-5390. Send one incremental block report per storage directory.
    (Arpit Agarwal)

    HDFS-5401. Fix NPE in Directory Scanner. (Arpit Agarwal)

    HDFS-5417. Fix storage IDs in PBHelper and UpgradeUtilities.  (szetszwo)

    HDFS-5214. Fix NPEs in BlockManager and DirectoryScanner. (Arpit Agarwal)

    HDFS-5435. File append fails to initialize storageIDs. (Junping Du via
    Arpit Agarwal)

    HDFS-5437. Fix TestBlockReport and TestBPOfferService failures. (Arpit
    Agarwal)

    HDFS-5447. Fix TestJspHelper. (Arpit Agarwal)

    HDFS-5452. Fix TestReplicationPolicy and TestBlocksScheduledCounter.

    HDFS-5448. Datanode should generate its ID on first registration. (Arpit
    Agarwal)

    HDFS-5448. Fix break caused by previous checkin for HDFS-5448. (Arpit
    Agarwal)

    HDFS-5455. NN should update storageMap on first heartbeat. (Arpit Agarwal)

    HDFS-5457. Fix TestDatanodeRegistration, TestFsck and TestAddBlockRetry.
    (Contributed by szetszwo)

    HDFS-5466. Update storage IDs when the pipeline is updated. (Contributed
    by szetszwo)

    HDFS-5439. Fix TestPendingReplication. (Contributed by Junping Du, Arpit
    Agarwal)

    HDFS-5470. Add back trunk's reportDiff algorithm to the branch.
    (Contributed by szetszwo)

    HDFS-5472. Fix TestDatanodeManager, TestSafeMode and
    TestNNThroughputBenchmark (Contributed by szetszwo)

    HDFS-5475. NN incorrectly tracks more than one replica per DN. (Arpit
    Agarwal)

    HDFS-5481. Fix TestDataNodeVolumeFailure in branch HDFS-2832. (Contributed
    by Junping Du)

    HDFS-5480. Update Balancer for HDFS-2832. (Contributed by szetszwo)

    HDFS-5486. Fix TestNameNodeMetrics for HDFS-2832. (Arpit Agarwal)

    HDFS-5491. Update editsStored for HDFS-2832. (Arpit Agarwal)

    HDFS-5494. Fix findbugs warnings for HDFS-2832. (Arpit Agarwal)

    HDFS-5508. Fix compilation error after merge. (Contributed by szetszwo)

    HDFS-5501. Fix pendingReceivedRequests tracking in BPServiceActor. (Arpit
    Agarwal)

    HDFS-5510. Fix a findbug warning in DataStorage.java on HDFS-2832 branch.
    (Junping Du via Arpit Agarwal)
 
    HDFS-5515. Fix TestDFSStartupVersions for HDFS-2832. (Arpit Agarwal)

    HDFS-5527. Fix TestUnderReplicatedBlocks on branch HDFS-2832. (Arpit
    Agarwal)

    HDFS-5547. Fix build break after merge from trunk to HDFS-2832. (Arpit
    Agarwal)

    HDFS-5542. Fix TODO and clean up the code in HDFS-2832. (Contributed by
    szetszwo)

    HDFS-5559. Fix TestDatanodeConfig in HDFS-2832. (Contributed by szetszwo)

    HDFS-5484. StorageType and State in DatanodeStorageInfo in NameNode is
    not accurate. (Eric Sirianni via Arpit Agarwal)

    HDFS-5648. Get rid of FsDatasetImpl#perVolumeReplicaMap. (Arpit Agarwal)

    HDFS-5406. Send incremental block reports for all storages in a
    single call. (Arpit Agarwal)

    HDFS-5454. DataNode UUID should be assigned prior to FsDataset
    initialization. (Arpit Agarwal)

    HDFS-5667. Include DatanodeStorage in StorageReport. (Arpit Agarwal)

  BREAKDOWN OF HDFS-4949 SUBTASKS AND RELATED JIRAS

    HDFS-5049.  Add JNI mlock support.  (Andrew Wang via Colin Patrick McCabe)

    HDFS-5051.  Propagate cache status information from the DataNode to the
    NameNode  (Andrew Wang via Colin Patrick McCabe)

    HDFS-5052. Add cacheRequest/uncacheRequest support to NameNode.
    (Contributed by Colin Patrick McCabe.)

    HDFS-5050.  Add DataNode support for mlock and munlock  (contributed by
    Andrew Wang)

    HDFS-5141. Add cache status information to datanode heartbeat. (Contributed
    by Andrew Wang)

    HDFS-5121.  Add RPCs for creating and manipulating cache pools.
    (Contributed by Colin Patrick McCabe)

    HDFS-5163. Miscellaneous cache pool RPC fixes (Contributed by Colin Patrick
    McCabe)

    HDFS-5169. hdfs.c: translateZCRException: null pointer deref when
    translating some exceptions (Contributed by Colin Patrick McCabe)

    HDFS-5120. Add command-line support for manipulating cache pools. (cmccabe)

    HDFS-5158. Add command-line support for manipulating cache directives.
    (cmccabe)

    HDFS-5198. NameNodeRpcServer must not send back DNA_FINALIZE in reply to a
    cache report. (cmccabe)

    HDFS-5195. Prevent passing null pointer to mlock and munlock. Contributed
    by Chris Nauroth.

    HDFS-5053. NameNode should invoke DataNode APIs to coordinate caching.
    (Andrew Wang)

    HDFS-5201. NativeIO: consolidate getrlimit into NativeIO#getMemlockLimit.
    (Contributed by Colin Patrick McCabe)

    HDFS-5197. Document dfs.cachereport.intervalMsec in hdfs-default.xml.
    Contributed by Chris Nauroth.

    HDFS-5210. Fix some failing unit tests on HDFS-4949 branch. (Contributed by
    Andrew Wang)

    HDFS-5213. Separate PathBasedCacheEntry and PathBasedCacheDirectiveWithId.
    Contributed by Colin Patrick McCabe.

    HDFS-5236. Change PathBasedCacheDirective APIs to be a single value rather
    than batch. (Contributed by Andrew Wang)

    HDFS-5119. Persist CacheManager state in the edit log. (Contributed by
    Andrew Wang)

    HDFS-5190. Move cache pool related CLI commands to CacheAdmin. (Contributed
    by Andrew Wang)

    HDFS-5309. Fix failing caching unit tests. (Andrew Wang)

    HDFS-5314.  Do not expose CachePool type in AddCachePoolOp (Colin Patrick
    McCabe)

    HDFS-5304. Expose if a block replica is cached in getFileBlockLocations.
    (Contributed by Andrew Wang)

    HDFS-5224. Refactor PathBasedCache* methods to use a Path rather than a
    String. Contributed by Chris Nauroth.

    HDFS-5348. Fix error message when dfs.datanode.max.locked.memory is
    improperly configured. (Contributed by Colin Patrick McCabe)

    HDFS-5349. DNA_CACHE and DNA_UNCACHE should be by blockId only (cmccabe)

    HDFS-5358. Add replication field to PathBasedCacheDirective. (Contributed
    by Colin Patrick McCabe)

    HDFS-5359. Allow LightWeightGSet#Iterator to remove elements. (Contributed
    by Colin Patrick McCabe)

    HDFS-5373. hdfs cacheadmin -addDirective short usage does not mention
    -replication parameter. Contributed by Chris Nauroth.

    HDFS-5096. Automatically cache new data added to a cached path (contributed
    by Colin Patrick McCabe)

    HDFS-5383. fix broken caching unit tests (Andrew Wang)

    HDFS-5388. Loading fsimage fails to find cache pools during namenode
    startup (Chris Nauroth via Colin Patrick McCabe)

    HDFS-5203. Concurrent clients that add a cache directive on the same path
    may prematurely uncache each other.  (Chris Nauroth via Colin Patrick McCabe)

    HDFS-5378. In CacheReport, don't send genstamp and length on the wire
    (Contributed by Colin Patrick McCabe)

    HDFS-5385. Caching RPCs are AtMostOnce, but do not persist client ID and
    call ID to edit log.  (Chris Nauroth via Colin Patrick McCabe)

    HDFS-5404 Resolve regressions in Windows compatibility on HDFS-4949 branch.
    Contributed by Chris Nauroth.

    HDFS-5405. Fix possible RetryCache hang for caching RPC handlers in
    FSNamesystem. (Contributed by Andrew Wang)

    HDFS-5419. Fixup test-patch.sh warnings on HDFS-4949 branch. (wang)

    HDFS-5386. Add feature documentation for datanode caching. Contributed by
    Colin Patrick McCabe.

    HDFS-5468. CacheAdmin help command does not recognize commands  (Stephen
    Chu via Colin Patrick McCabe)

    HDFS-5326. add modifyDirective to cacheAdmin (cmccabe)

    HDFS-5394: Fix race conditions in DN caching and uncaching (cmccabe)

    HDFS-5320. Add datanode caching metrics. Contributed by Andrew Wang.

    HDFS-5482. DistributedFileSystem#listPathBasedCacheDirectives must support
    relative paths. Contributed by Colin Patrick McCabe.

    HDFS-5471. CacheAdmin -listPools fails when user lacks permissions to view
    all pools (Andrew Wang via Colin Patrick McCabe)

    HDFS-5450. better API for getting the cached blocks locations. Contributed
    by Andrew Wang.

    HDFS-5485. add command-line support for modifyDirective (cmccabe)

    HDFS-5366. recaching improvements (cmccabe)

    HDFS-5520. loading cache path directives from edit log doesnt update
    nextEntryId (cmccabe)

    HDFS-5512. CacheAdmin -listPools fails with NPE when user lacks permissions
    to view all pools (awang via cmccabe)

    HDFS-5513. CacheAdmin commands fail when using . as the path. Contributed
    by Andrew Wang.

    HDFS-5511. improve CacheManipulator interface to allow better unit testing
    (cmccabe)

    HDFS-5451. Add byte and file statistics to PathBasedCacheEntry. Contributed
    by Colin Patrick McCabe.

    HDFS-5473. Consistent naming of user-visible caching classes and methods
    (cmccabe)

    HDFS-5543. Fix narrow race condition in TestPathBasedCacheRequests
    (cmccabe)

    HDFS-5565. CacheAdmin help should match against non-dashed commands (wang
    via cmccabe)

    HDFS-5556. Add some more NameNode cache statistics, cache pool stats
    (cmccabe)

    HDFS-5562. TestCacheDirectives and TestFsDatasetCache should stub out
    native mlock. Contributed by Colin Patrick McCabe and Akira Ajisaka.

    HDFS-5430. Support TTL on CacheDirectives. Contributed by Andrew Wang.

    HDFS-5555. CacheAdmin commands fail when first listed NameNode is in
    Standby (jxiang via cmccabe)

    HDFS-5626. dfsadmin report shows incorrect values (cmccabe)

    HDFS-5630. Hook up cache directive and pool usage statistics. (wang)

    HDFS-5665. Remove the unnecessary writeLock while initializing CacheManager
    in FsNameSystem Ctor. (Uma Maheswara Rao G via Andrew Wang)

    HDFS-5431. Support cachepool-based limit management in path-based caching.
    (awang via cmccabe)

    HDFS-5679. TestCacheDirectives should handle the case where native code is
    not available. (wang)

    HDFS-5636. Enforce a max TTL per cache pool (awang via cmccabe)

    HDFS-5701. Fix the CacheAdmin -addPool -maxTtl option name. Contributed by
    Stephen Chu.

    HDFS-5708. The CacheManager throws a NPE in the DataNode logs when
    processing cache reports that refer to a block not known to the BlockManager.
    Contributed by Colin Patrick McCabe.

    HDFS-5659. dfsadmin -report doesn't output cache information properly.
    Contributed by Andrew Wang.

    HDFS-5651. Remove dfs.namenode.caching.enabled and improve CRM locking.
    Contributed by Colin Patrick McCabe.

    HDFS-5589. Namenode loops caching and uncaching when data should be
    uncached. (awang via cmccabe)

    HDFS-5724. modifyCacheDirective logging audit log command wrongly as
    addCacheDirective (Uma Maheswara Rao G via Colin Patrick McCabe)

Release 2.2.0 - 2013-10-13

  INCOMPATIBLE CHANGES

  NEW FEATURES

    HDFS-4817.  Make HDFS advisory caching configurable on a per-file basis.
    (Colin Patrick McCabe)

    HDFS-5230. Introduce RpcInfo to decouple XDR classes from the RPC API.
    (Haohui Mai via brandonli)

  IMPROVEMENTS

    HDFS-5246. Make Hadoop nfs server port and mount daemon port
    configurable. (Jinghui Wang via brandonli)

    HDFS-5256. Use guava LoadingCache to implement DFSClientCache. (Haohui Mai
    via brandonli)

    HDFS-5308. Replace HttpConfig#getSchemePrefix with implicit schemes in HDFS 
    JSP. (Haohui Mai via jing9)

  OPTIMIZATIONS

  BUG FIXES

    HDFS-5139. Remove redundant -R option from setrep.

    HDFS-5251. Race between the initialization of NameNode and the http
    server. (Haohui Mai via suresh)

    HDFS-5258. Skip tests in TestHDFSCLI that are not applicable on Windows.
    (Chuan Liu via cnauroth)

    HDFS-5186. TestFileJournalManager fails on Windows due to file handle leaks.
    (Chuan Liu via cnauroth)

    HDFS-5268. NFS write commit verifier is not set in a few places (brandonli)

    HDFS-5265. Namenode fails to start when dfs.https.port is unspecified.
    (Haohui Mai via jing9)

    HDFS-5255. Distcp job fails with hsftp when https is enabled in insecure
    cluster. (Arpit Agarwal)

    HDFS-5279. Guard against NullPointerException in NameNode JSP pages before
    initialization of FSNamesystem. (cnauroth)

    HDFS-5289. Race condition in TestRetryCacheWithHA#testCreateSymlink causes
    spurious test failure. (atm)

    HDFS-5300. FSNameSystem#deleteSnapshot() should not check owner in case of 
    permissions disabled. (Vinay via jing9)

    HDFS-5306. Datanode https port is not available at the namenode. (Suresh
    Srinivas via brandonli)

    HDFS-5299. DFS client hangs in updatePipeline RPC when failover happened.
    (Vinay via jing9)

    HDFS-5259. Support client which combines appended data with old data
    before sends it to NFS server. (brandonli)

Release 2.1.1-beta - 2013-09-23

  INCOMPATIBLE CHANGES

  NEW FEATURES

    HDFS-4962 Use enum for nfs constants (Nicholas SZE via jing9)

    HDFS-5071 Change hdfs-nfs parent project to hadoop-project (brandonli)

    HDFS-4763 Add script changes/utility for starting NFS gateway (brandonli)

    HDFS-5076 Add MXBean methods to query NN's transaction information and 
    JournalNode's journal status. (jing9)

    HDFS-5104 Support dotdot name in NFS LOOKUP operation (brandonli)

    HDFS-5107 Fix array copy error in Readdir and Readdirplus responses
    (brandonli)

    HDFS-5110 Change FSDataOutputStream to HdfsDataOutputStream for opened
    streams to fix type cast error. (brandonli)

    HDFS-5069 Include hadoop-nfs and hadoop-hdfs-nfs into hadoop dist for
    NFS deployment (brandonli)

    HDFS-4947 Add NFS server export table to control export by hostname or
    IP range (Jing Zhao via brandonli)

    HDFS-5078 Support file append in NFSv3 gateway to enable data streaming
    to HDFS (brandonli)

    HDFS-5136 MNT EXPORT should give the full group list which can mount the
    exports (brandonli)

    HDFS-5118. Provide testing support for DFSClient to drop RPC responses.
    (jing9)

    HDFS-5085. Refactor o.a.h.nfs to support different types of 
    authentications. (jing9)

    HDFS-5067 Support symlink operations in NFS gateway. (brandonli)

    HDFS-5199 Add more debug trace for NFS READ and WRITE. (brandonli)

    HDFS-5234 Move RpcFrameDecoder out of the public API.
    (Haohui Mai via brandonli)

  IMPROVEMENTS

    HDFS-4513. Clarify in the WebHDFS REST API that all JSON respsonses may
    contain additional properties.  (szetszwo)

    HDFS-5061. Make FSNameSystem#auditLoggers an unmodifiable list. 
    (Arpit Agarwal via suresh)

    HDFS-4905. Add appendToFile command to "hdfs dfs". (Arpit Agarwal via
    cnauroth)

    HDFS-4926. Namenode webserver's page has a tooltip that is inconsistent 
    with the datanode HTML link. (Vivek Ganesan via jing9)

    HDFS-5047. Supress logging of full stack trace of quota and lease
    exceptions. (Robert Parker via kihwal)

    HDFS-5111. Remove duplicated error message for snapshot commands when 
    processing invalid arguments. (jing9)

    HDFS-5045. Add more unit tests for retry cache to cover all AtMostOnce 
    methods. (jing9)

    HDFS-3245. Add metrics and web UI for cluster version summary. (Ravi
    Prakash via kihwal)

    HDFS-5128. Allow multiple net interfaces to be used with HA namenode RPC
    server. (kihwal)

    HDFS-5150. Allow per NN SPN for internal SPNEGO. (kihwal)

    HDFS-4680. Audit logging of delegation tokens for MR tracing. (Andrew Wang)

    HDFS-5212. Refactor RpcMessage and NFS3Response to support different 
    types of authentication information. (jing9)

    HDFS-4971. Move IO operations out of locking in OpenFileCtx. (brandonli and
    jing9)

  OPTIMIZATIONS

  BUG FIXES

    HDFS-5028. LeaseRenewer throws ConcurrentModificationException when timeout.
    (zhaoyunjiong via szetszwo)

    HDFS-5043. For HdfsFileStatus, set default value of childrenNum to -1
    instead of 0 to avoid confusing applications. (brandonli)

    HDFS-4993. Fsck can fail if a file is renamed or deleted. (Robert Parker
    via kihwal)

    HDFS-5091. Support for spnego keytab separate from the JournalNode keytab 
    for secure HA. (jing9)

    HDFS-5055. nn fails to download checkpointed image from snn in some
    setups. (Vinay and suresh via suresh)

    HDFS-4898. BlockPlacementPolicyWithNodeGroup.chooseRemoteRack() fails to
    properly fallback to local rack. (szetszwo)

    HDFS-4632. globStatus using backslash for escaping does not work on Windows.
    (Chuan Liu via cnauroth)

    HDFS-5093. TestGlobPaths should re-use the MiniDFSCluster to avoid failure
    on Windows. (Chuan Liu via cnauroth)

    HDFS-5080. BootstrapStandby not working with QJM when the existing NN is 
    active. (jing9)

    HDFS-5099. Namenode#copyEditLogSegmentsToSharedDir should close
    EditLogInputStreams upon finishing. (Chuan Liu via cnauroth)

    HDFS-2994. If lease soft limit is recovered successfully
    the append can fail. (Tao Luo via shv)

    HDFS-5100. TestNamenodeRetryCache fails on Windows due to incorrect cleanup.
    (Chuan Liu via cnauroth)

    HDFS-5103. TestDirectoryScanner fails on Windows. (Chuan Liu via cnauroth)

    HDFS-5102. Snapshot names should not be allowed to contain slash characters.
    (jing9)

    HDFS-5105. TestFsck fails on Windows. (Chuan Liu via arp)

    HDFS-5106. TestDatanodeBlockScanner fails on Windows due to incorrect path
    format. (Chuan Liu via cnauroth)

    HDFS-4594. WebHDFS open sets Content-Length header to what is specified by
    length parameter rather than how much data is actually returned. (cnauroth)

    HDFS-5124. DelegationTokenSecretManager#retrievePassword can cause deadlock 
    in NameNode. (Daryn Sharp via jing9)

    HDFS-5132. Deadlock in NameNode between SafeModeMonitor#run and 
    DatanodeManager#handleHeartbeat. (kihwal)

    HDFS-5077. NPE in FSNamesystem.commitBlockSynchronization().
    (Plamen Jeliazkov via shv)

    HDFS-5140. Too many safemode monitor threads being created in the standby 
    namenode causing it to fail with out of memory error. (jing9)

    HDFS-5159. Secondary NameNode fails to checkpoint if error occurs
    downloading edits on first checkpoint. (atm)

    HDFS-5192. NameNode may fail to start when 
    dfs.client.test.drop.namenode.response.number is set. (jing9)

    HDFS-5219. Add configuration keys for retry policy in WebHDFSFileSystem.
    (Haohui Mai via jing9)

    HDFS-5231. Fix broken links in the document of HDFS Federation. (Haohui Mai
    via jing9)

    HDFS-5249. Fix dumper thread which may die silently. (brandonli)

Release 2.1.0-beta - 2013-08-22

  INCOMPATIBLE CHANGES

    HDFS-4053. Increase the default block size. (eli)

    HDFS-4305. Add a configurable limit on number of blocks per file, and min
    block size. (Andrew Wang via atm)

    HDFS-4434. Provide a mapping from INodeId to INode. (suresh)

    HDFS-2802. Add HDFS Snapshot feature.  (See breakdown of tasks below for
    subtasks and contributors)

    HDFS-4866. Protocol buffer support cannot compile under C. (Arpit Agarwal via
    cnauroth)

  NEW FEATURES

    HDFS-1804. Add a new block-volume device choosing policy that looks at
    free space. (atm)

    HDFS-4296. Reserve layout version for release 1.2.0. (suresh)

    HDFS-4334. Add a unique id to INode.  (Brandon Li via szetszwo)

    HDFS-4339. Persist inode id in fsimage and editlog. (Brandon Li via
    suresh)

    HDFS-4340. Update addBlock() to inculde inode id as additional argument.
    (Brandon Li via suresh)

    HDFS-4502. JsonUtil.toFileStatus(..) should check if the fileId property
    exists.  (Brandon Li via suresh)

    HDFS-2576. Enhances the DistributedFileSystem's create API so that clients
    can specify favored datanodes for a file's blocks. (ddas)

    HDFS-347. DFS read performance suboptimal when client co-located on nodes
    with data. (Colin Patrick McCabe via todd and atm)

    HADOOP-8562. Enhancements to support Hadoop on Windows Server and Windows
    Azure environments. (See breakdown of tasks below for subtasks and
    contributors)

    HDFS-3601. Add BlockPlacementPolicyWithNodeGroup to support block placement
    with 4-layer network topology.  (Junping Du via szetszwo)

    HDFS-3495. Update Balancer to support new NetworkTopology with NodeGroup.
    (Junping Du via szetszwo)

    HDFS-4659 Support setting execution bit for regular files (Brandon Li via sanjay)

    HDFS-4762 Provide HDFS based NFSv3 and Mountd implementation (brandonli)

    HDFS-4372. Track NameNode startup progress. (cnauroth)

    HDFS-4373. Add HTTP API for querying NameNode startup progress. (cnauroth)

    HDFS-4374. Display NameNode startup progress in UI. (cnauroth)

    HDFS-4974. Add Idempotent and AtMostOnce annotations to namenode
    protocol methods. (suresh)

    HDFS-4979. Implement retry cache on Namenode. (suresh)

    HDFS-5025. Record ClientId and CallId in EditLog to enable rebuilding 
    retry cache in case of HA failover. (Jing Zhao via suresh)
    
  IMPROVEMENTS

    HDFS-4461. DirectoryScanner: volume path prefix takes up memory for every
    block that is scanned (Colin Patrick McCabe)

    HDFS-4222. NN is unresponsive and loses heartbeats from DNs when 
    configured to use LDAP and LDAP has issues. (Xiaobo Peng, suresh)

    HDFS-4304. Make FSEditLogOp.MAX_OP_SIZE configurable. (Colin Patrick
    McCabe via atm)

    HDFS-4518. Finer grained metrics for HDFS capacity.
    (Arpit Agarwal via suresh)

    HDFS-4519. Support overriding jsvc binary and log file locations
    when launching secure datanode. (Chris Nauroth via suresh)

    HDFS-4569. Small image transfer related cleanups.
    (Andrew Wang via suresh)

    HDFS-4521. Invalid network toploogies should not be cached. (Colin Patrick
    McCabe via atm)

    HDFS-4246. The exclude node list should be more forgiving, for each output
    stream. (harsh via atm)

    HDFS-4635. Move BlockManager#computeCapacity to LightWeightGSet. (suresh)

    HDFS-4621. Additional logging to help diagnose slow QJM syncs. (todd)

    HDFS-4618. Default transaction interval for checkpoints is too low. (todd)

    HDFS-4525. Provide an API for knowing that whether file is closed or not. 
    (SreeHari via umamahesh)

    HDFS-3940. Add Gset#clear method and clear the block map when namenode is
    shutdown. (suresh)

    HDFS-4679. Namenode operation checks should be done in a consistent
    manner. (suresh)

    HDFS-4693. Some test cases in TestCheckpoint do not clean up after 
    themselves. (Arpit Agarwal, suresh via suresh)

    HDFS-3817. Avoid printing SafeModeException stack trace.
    (Brandon Li via suresh)

    HDFS-4124. Refactor INodeDirectory#getExistingPathINodes() to enable 
    returning more than INode array. (Jing Zhao via suresh)

    HDFS-4151. Change the methods in FSDirectory to pass INodesInPath instead
    of INode[] as a parameter. (szetszwo)

    HDFS-4129. Add utility methods to dump NameNode in memory tree for 
    testing. (szetszwo via suresh)

    HDFS-4152. Add a new class BlocksMapUpdateInfo for the parameter in
    INode.collectSubtreeBlocksAndClear(..). (Jing Zhao via szetszwo)

    HDFS-4206. Change the fields in INode and its subclasses to private.
    (szetszwo)

    HDFS-4215. Remove locking from addToParent(..) since it is used in image
    loading, and add INode.isFile().  (szetszwo)

    HDFS-4243. When replacing an INodeDirectory, the parent pointers of the
    children of the child have to be updated to the new child.  (Jing Zhao
    via szetszwo)

    HDFS-4209. Clean up the addNode/addChild/addChildNoQuotaCheck methods in
    FSDirectory and INodeDirectory. (szetszwo)

    HDFS-4346. Add SequentialNumber as a base class for INodeId and
    GenerationStamp.  (szetszwo)

    HDFS-4721. Speed up lease recovery by avoiding stale datanodes and choosing
    the datanode with the most recent heartbeat as the primary.  (Varun Sharma
    via szetszwo)

    HDFS-4804. WARN when users set the block balanced preference percent below
    0.5 or above 1.0. (Stephen Chu via atm)

    HDFS-4698. Provide client-side metrics for remote reads, local reads, and
    short-circuit reads. (Colin Patrick McCabe via atm)

    HDFS-3498. Support replica removal in BlockPlacementPolicy and make
    BlockPlacementPolicyDefault extensible for reusing code in subclasses.
    (Junping Du via szetszwo)

    HDFS-4234. Use generic code for choosing datanode in Balancer.  (szetszwo)

    HDFS-4880. Print the image and edits file loaded by the namenode in the
    logs. (Arpit Agarwal via suresh)

    HDFS-4914. Use DFSClient.Conf instead of Configuration.  (szetszwo)

    HDFS-4883. complete() should verify fileId. (Tao Luo via shv)

    HDFS-4772. Add number of children in HdfsFileStatus. (brandonli)

    HDFS-4932. Avoid a wide line on the name node webUI if we have more Journal
    nodes. (Fengdong Yu via cnauroth)

    HDFS-4908. Reduce snapshot inode memory usage.  (szetszwo)

    HDFS-4645.  Move from randomly generated block ID to sequentially generated
    block ID.  (Arpit Agarwal via szetszwo)

    HDFS-4912. Cleanup FSNamesystem#startFileInternal. (suresh)

    HDFS-4903. Print trash configuration and trash emptier state in
    namenode log. (Arpit Agarwal via suresh)

    HDFS-4992. Make balancer's mover thread count and dispatcher thread count
    configurable.  (Max Lapan via szetszwo)

    HDFS-4996. ClientProtocol#metaSave can be made idempotent by overwriting the
    output file instead of appending to it. (cnauroth)

    HADOOP-9418.  Add symlink support to DistributedFileSystem (Andrew Wang via
    Colin Patrick McCabe)

    HDFS-5007. Replace hard-coded property keys with DFSConfigKeys fields. 
    (Kousuke Saruta via jing9)

    HDFS-5008. Make ClientProtocol#abandonBlock() idempotent. (jing9)

    HADOOP-9760. Move GSet and related classes to common from HDFS.
    (suresh)

    HDFS-5020. Make DatanodeProtocol#blockReceivedAndDeleted idempotent. 
    (jing9)

    HDFS-5024. Make DatanodeProtocol#commitBlockSynchronization idempotent. 
    (Arpit Agarwal via jing9)

    HDFS-3880. Use Builder to build RPC server in HDFS.
    (Brandon Li via suresh)

  OPTIMIZATIONS

    HDFS-4465. Optimize datanode ReplicasMap and ReplicaInfo. (atm)

    HDFS-5027. On startup, DN should scan volumes in parallel. (atm)

  BUG FIXES

    HDFS-4626. ClientProtocol#getLinkTarget should throw an exception for
    non-symlink and non-existent paths.  (Andrew Wang via cmccabe)
    
    HDFS-4470. Several HDFS tests attempt file operations on invalid HDFS
    paths when running on Windows. (Chris Nauroth via suresh)

    HDFS-4471. Namenode WebUI file browsing does not work with wildcard
    addresses configured. (Andrew Wang via atm)

    HDFS-4342. Directories configured in dfs.namenode.edits.dir.required
    but not in dfs.namenode.edits.dir are silently ignored.  (Arpit Agarwal
    via szetszwo)

    HDFS-4482. ReplicationMonitor thread can exit with NPE due to the race 
    between delete and replication of same file. (umamahesh)

    HDFS-4269. Datanode rejects all datanode registrations from localhost
    in single-node developer setup on Windows. (Chris Nauroth via suresh)

    HDFS-4235. When outputting XML, OfflineEditsViewer can't handle some edits
    containing non-ASCII strings. (Colin Patrick McCabe via atm)

    HDFS-4541. Set hadoop.log.dir and hadoop.id.str when starting secure
    datanode to write the logs to right dir by default. (Arpit Gupta via
    suresh)

    HDFS-4540. Namenode http server should use the web authentication 
    keytab for spnego principal. (Arpit Gupta via suresh)

    HDFS-4544. Error in deleting blocks should not do check disk, for
    all types of errors. (Arpit Agarwal via suresh)

    HDFS-4565. Use DFSUtil.getSpnegoKeytabKey() to get the spnego keytab key
    in secondary namenode and namenode http server. (Arpit Gupta via suresh)

    HDFS-4571. WebHDFS should not set the service hostname on the server side. 
    (tucu)

    HDFS-4013. TestHftpURLTimeouts throws NPE. (Chao Shi via suresh)

    HDFS-4592. Default values for access time precision are out of sync between
    hdfs-default.xml and the code. (atm)

    HDFS-4522. LightWeightGSet expects incrementing a volatile to be atomic.
    (Colin Patrick McCabe via atm)

    HDFS-4484. libwebhdfs compilation broken with gcc 4.6.2. (Colin Patrick
    McCabe via atm)

    HDFS-4595. When short circuit read is fails, DFSClient does not fallback
    to regular reads. (suresh)

    HDFS-4583. TestNodeCount fails. (Ivan Mitic via suresh)

    HDFS-4591. HA clients can fail to fail over while Standby NN is performing
    long checkpoint. (atm)

    HDFS-3277. fail over to loading a different FSImage if the first one we
    try to load is corrupt. (Colin Patrick McCabe and Andrew Wang via atm)

    HDFS-4596. Shutting down namenode during checkpointing can lead to md5sum
    error. (Andrew Wang via atm)

    HDFS-4614. FSNamesystem#getContentSummary should use getPermissionChecker
    helper method. (atm)

    HDFS-4620. Documentation for dfs.namenode.rpc-address specifies wrong
    format. (Sandy Ryza via atm)

    HDFS-4609. TestAuditLogs should release log handles between tests. 
    (Ivan Mitic via szetszwo)

    HDFS-4598. Fix the default value of ConcatSourcesParam and the WebHDFS doc.
    (szetszwo)

    HDFS-4655. DNA_FINALIZE is logged as being an unknown command by the DN
    when received from the standby NN. (atm)

    HDFS-4656. DN heartbeat loop can be briefly tight. (atm)

    HDFS-4658. Standby NN will log that it has received a block report "after
    becoming active" (atm)

    HDFS-4646. createNNProxyWithClientProtocol ignores configured timeout
    value (Jagane Sundar via cos)

    HDFS-3981. Fix handling of FSN lock in getBlockLocations. (Xiaobo Peng
    and todd via todd)

    HDFS-4676. TestHDFSFileSystemContract should set MiniDFSCluster variable
    to null to free up memory. (suresh)

    HDFS-4669. TestBlockPoolManager fails using IBM java. (Tian Hong Wang via
    suresh)

    HDFS-4643. Fix flakiness in TestQuorumJournalManager. (todd)

    HDFS-4639. startFileInternal() should not increment generation stamp.
    (Plamen Jeliazkov via shv)

    HDFS-4695. TestEditLog leaks open file handles between tests.
    (Ivan Mitic via suresh)

    HDFS-4737. JVM path embedded in fuse binaries. (Sean Mackrory via atm)

    HDFS-4739. NN can miscalculate the number of extra edit log segments to
    retain. (atm)

    HDFS-4745. TestDataTransferKeepalive#testSlowReader has race condition that
    causes sporadic failure. (Chris Nauroth via suresh)

    HDFS-4768. File handle leak in datanode when a block pool is removed.
    (Chris Nauroth via suresh)

    HDFS-4748. MiniJournalCluster#restartJournalNode leaks resources, which 
    causes sporadic test failures. (Chris Nauroth via suresh)

    HDFS-4733. Make HttpFS username pattern configurable. (tucu via atm)

    HDFS-4778. Fixes some issues that the first patch on HDFS-2576 missed.
    (ddas)

    HDFS-4785. Concat operation does not remove concatenated files from
    InodeMap. (suresh)

    HDFS-4784. NPE in FSDirectory.resolvePath(). (Brandon Li via suresh)

    HDFS-4810. several HDFS HA tests have timeouts that are too short. (Chris
    Nauroth via atm)

    HDFS-4799. Corrupt replica can be prematurely removed from 
    corruptReplicas map. (todd via kihwal)

    HDFS-4751. TestLeaseRenewer#testThreadName flakes. (Andrew Wang via atm)

    HDFS-4533. start-dfs.sh ignores additional parameters besides -upgrade.
    (Fengdong Yu via suresh)

    HDFS-4765. Permission check of symlink deletion incorrectly throws
    UnresolvedLinkException. (Andrew Wang via atm)

    HDFS-4300. TransferFsImage.downloadEditsToStorage should use a tmp file for
    destination. (Andrew Wang via atm)

    HDFS-4813. Add volatile to BlocksMap.blocks so that the replication thread
    can see the updated value.  (Jing Zhao via szetszwo)

    HDFS-3180. Add socket timeouts to WebHdfsFileSystem.  (Chris Nauroth via
    szetszwo)

    HDFS-4787. Create a new HdfsConfiguration before each TestDFSClientRetries
    testcases. (Tian Hong Wang via atm)

    HDFS-4830. Typo in config settings for AvailableSpaceVolumeChoosingPolicy
    in hdfs-default.xml. (atm)

    HDFS-4824. FileInputStreamCache.close leaves dangling reference to
    FileInputStreamCache.cacheCleaner. (Colin Patrick McCabe via todd)

    HDFS-4298. StorageRetentionManager spews warnings when used with QJM. (atm)

    HDFS-4725. Fix HDFS file handle leaks in FSEditLog, NameNode,
    OfflineEditsBinaryLoader and some tests.  (Chris Nauroth via szetszwo)

    HDFS-4825. webhdfs / httpfs tests broken because of min block size change.
    (Andrew Wang via suresh)

    HDFS-4780. Use the correct relogin method for services. (Robert Parker via
    kihwal)

    HDFS-4827. Slight update to the implementation of API for handling favored
    nodes in DFSClient (ddas)

    HDFS-4865. Remove sub resource warning from httpfs log at startup time. 
    (ywskycn via tucu)

    HDFS-4240. For nodegroup-aware block placement, when a node is excluded,
    the nodes in the same nodegroup should also be excluded.  (Junping Du
    via szetszwo)

    HDFS-4261. Fix bugs in Balaner causing infinite loop and
    TestBalancerWithNodeGroup timeing out.  (Junping Du via szetszwo)

    HDFS-4382. Fix typo MAX_NOT_CHANGED_INTERATIONS. (Ted Yu via suresh)

    HDFS-4840. ReplicationMonitor gets NPE during shutdown. (kihwal)

    HDFS-4815. TestRBWBlockInvalidation: Double call countReplicas() to fetch
    corruptReplicas and liveReplicas is not needed. (Tian Hong Wang via atm)

    HADOOP-8957 HDFS tests for AbstractFileSystem#IsValidName should be overridden for
    embedded file systems like ViewFs (Chris Nauroth via Sanjay Radia)

    HDFS-4586. TestDataDirs.testGetDataDirsFromURIs fails with all directories
    in dfs.datanode.data.dir are invalid. (Ivan Mitic via atm)

    HDFS-4845. FSNamesystem.deleteInternal should acquire write-lock before
    changing the inode map.  (Arpit Agarwal via szetszwo)

    HDFS-4906. HDFS Output streams should not accept writes after being
    closed. (atm)

    HDFS-4917. Start-dfs.sh cannot pass the parameters correctly.
    (Fengdong Yu via suresh)

    HDFS-4205. fsck fails with symlinks. (jlowe)

    HDFS-4927. CreateEditsLog creates inodes with an invalid inode ID, which then
    cannot be loaded by a namenode. (cnauroth)

    HDFS-4944. WebHDFS cannot create a file path containing characters that must
    be URI-encoded, such as space. (cnauroth)

    HDFS-4888. Refactor and fix FSNamesystem.getTurnOffTip. (Ravi Prakash via
    kihwal)

    HDFS-4943. WebHdfsFileSystem does not work when original file path has
    encoded chars.  (Jerry He via szetszwo)

    HDFS-4948. mvn site for hadoop-hdfs-nfs fails. (brandonli)

    HDFS-4887. TestNNThroughputBenchmark exits abruptly. (kihwal)

    HDFS-4980. Incorrect logging.properties file for hadoop-httpfs.
    (Mark Grover via suresh)

    HDFS-5003. TestNNThroughputBenchmark failed caused by existing directories.
    (Xi Fang via cnauroth)

    HDFS-5018. Misspelled DFSConfigKeys#DFS_NAMENODE_STALE_DATANODE_INTERVAL_DEFAULT
    in javadoc of DatanodeInfo#isStale(). (Ted Yu via jing9)

    HDFS-4602. TestBookKeeperHACheckpoints fails. (umamahesh)

    HDFS-5016. Deadlock in pipeline recovery causes Datanode to be marked dead.
    (suresh)

    HDFS-5228. The RemoteIterator returned by DistributedFileSystem.listFiles
    may throw NullPointerException.  (szetszwo and cnauroth via szetszwo)

  BREAKDOWN OF HDFS-347 SUBTASKS AND RELATED JIRAS

    HDFS-4353. Encapsulate connections to peers in Peer and PeerServer classes.
    (Colin Patrick McCabe via todd)
    
    HDFS-4354. Create DomainSocket and DomainPeer and associated unit tests.
    (Colin Patrick McCabe via todd)
    
    HDFS-4356. BlockReaderLocal should use passed file descriptors rather than paths.
    (Colin Patrick McCabe via todd)
    
    HDFS-4388. DomainSocket should throw AsynchronousCloseException when appropriate.
    (Colin Patrick McCabe via todd)
    
    HDFS-4390. Bypass UNIX domain socket unit tests when they cannot be run.
    (Colin Patrick McCabe via todd)
    
    HDFS-4400. DFSInputStream#getBlockReader: last retries should ignore the cache
    (Colin Patrick McCabe via todd)
    
    HDFS-4401. Fix bug in DomainSocket path validation
    (Colin Patrick McCabe via todd)
    
    HDFS-4402. Some small DomainSocket fixes: avoid findbugs warning, change
    log level, etc. (Colin Patrick McCabe via todd)
    
    HDFS-4418. increase default FileInputStreamCache size (todd)
    
    HDFS-4416. Rename dfs.datanode.domain.socket.path to dfs.domain.socket.path
    (Colin Patrick McCabe via todd)
    
    HDFS-4417. Fix case where local reads get disabled incorrectly
    (Colin Patrick McCabe and todd via todd)
    
    HDFS-4433. Make TestPeerCache not flaky (Colin Patrick McCabe via todd)
    
    HDFS-4438. TestDomainSocket fails when system umask is set to 0002. (Colin
    Patrick McCabe via atm)
    
    HDFS-4440. Avoid annoying log message when dfs.domain.socket.path is not
    set. (Colin Patrick McCabe via atm)
    
    HDFS-4473. Don't create domain socket unless we need it. (Colin Patrick McCabe via atm)
    
    HDFS-4485. DN should chmod socket path a+w. (Colin Patrick McCabe via atm)
    
    HDFS-4453. Make a simple doc to describe the usage and design of the
    shortcircuit read feature. (Colin Patrick McCabe via atm)
    
    HDFS-4496. DFSClient: don't create a domain socket unless we need it (Colin
    Patrick McCabe via todd)
    
    HDFS-347: style cleanups (Colin Patrick McCabe via atm)
    
    HDFS-4538. Allow use of legacy blockreader (Colin Patrick McCabe via todd)

    HDFS-4661. A few little code cleanups of some HDFS-347-related code. (Colin
    Patrick McCabe via atm)

  BREAKDOWN OF HADOOP-8562 and HDFS-3602 SUBTASKS AND RELATED JIRAS

    HDFS-4145. Merge hdfs cmd line scripts from branch-1-win. (David Lao,
    Bikas Saha, Lauren Yang, Chuan Liu, Thejas M Nair and Ivan Mitic via suresh)

    HDFS-4163. HDFS distribution build fails on Windows. (Chris Nauroth via
    suresh)

    HDFS-4316. branch-trunk-win contains test code accidentally added during 
    work on fixing tests on Windows. (Chris Nauroth via suresh)

    HDFS-4297. Fix issues related to datanode concurrent reading and writing on
    Windows. (Arpit Agarwal, Chuan Liu via suresh)

    HDFS-4573. Fix TestINodeFile on Windows. (Arpit Agarwal via suresh)

    HDFS-4572. Fix TestJournal failures on Windows. (Arpit Agarwal via suresh)

    HDFS-4287. HTTPFS tests fail on Windows. (Chris Nauroth via suresh)

    HDFS-4593. TestSaveNamespace fails on Windows. (Arpit Agarwal via suresh)

    HDFS-4582. TestHostsFiles fails on Windows. (Ivan Mitic via suresh)

    HDFS-4603. TestMiniDFSCluster fails on Windows. (Ivan Mitic via suresh)

    HDFS-4604. TestJournalNode fails on Windows. (Ivan Mitic via suresh)

    HDFS-4607.  In TestGetConf.testGetSpecificKey(), use a platform-specific
    line separator; otherwise, it fails on Windows.  (Ivan Mitic via szetszwo)

    HDFS-4625. Make TestNNWithQJM#testNewNamenodeTakesOverWriter work on
    Windows. (Ivan Mitic via suresh)

    HDFS-4674. TestBPOfferService fails on Windows due to failure parsing 
    datanode data directory as URI. (Chris Nauroth via suresh)

    HDFS-4615. Fix TestDFSShell failures on Windows.  (Arpit Agarwal
    via szetszwo)

    HDFS-4584. Skip TestNNWithQJM.testNewNamenodeTakesOverWriter() on Windows.
    (Arpit Agarwal via szetszwo)

    HDFS-4732. Fix TestDFSUpgradeFromImage which fails on Windows due to
    failure to unpack old image tarball that contains hard links.
    (Chris Nauroth via szetszwo)

    HDFS-4741. TestStorageRestore#testStorageRestoreFailure fails on Windows.
    (Arpit Agarwal via suresh)

    HDFS-4743. TestNNStorageRetentionManager fails on Windows.
    (Chris Nauroth via suresh)

    HDFS-4740. Fixes for a few test failures on Windows.
    (Arpit Agarwal via suresh)

    HDFS-4722. TestGetConf#testFederation times out on Windows.
    (Ivan Mitic via suresh)

    HDFS-4705. Address HDFS test failures on Windows because of invalid
    dfs.namenode.name.dir. (Ivan Mitic via suresh)

    HDFS-4734. HDFS Tests that use ShellCommandFencer are broken on Windows.
    (Arpit Agarwal via suresh)

    HDFS-4610. Use common utils FileUtil#setReadable/Writable/Executable and 
    FileUtil#canRead/Write/Execute. (Ivan Mitic via suresh)

    HDFS-4677. Editlog should support synchronous writes. (ivanmi)

    HDFS-4752. TestRBWBlockInvalidation fails on Windows due to file locking.
    (Chris Nauroth via suresh)

    HDFS-4783. TestDelegationTokensWithHA#testHAUtilClonesDelegationTokens fails
    on Windows. (cnauroth)

    HDFS-4818. Several HDFS tests that attempt to make directories unusable do
    not work correctly on Windows. (cnauroth)

  BREAKDOWN OF HDFS-2802 HDFS SNAPSHOT SUBTASKS AND RELATED JIRAS

    HDFS-4076. Support snapshot of single files.  (szetszwo)

    HDFS-4082. Add editlog opcodes for snapshot create and delete operations.
    (suresh via szetszwo)

    HDFS-4086. Add editlog opcodes to allow and disallow snapshots on a
    directory. (Brandon Li via suresh)

    HDFS-4083. Protocol changes for snapshots. (suresh)

    HDFS-4077. Add support for Snapshottable Directory. (szetszwo via suresh)

    HDFS-4087. Protocol changes for listSnapshots functionality.
    (Brandon Li via suresh)

    HDFS-4079. Add SnapshotManager which maintains a list for all the
    snapshottable directories and supports snapshot methods such as setting a
    directory to snapshottable and creating a snapshot.  (szetszwo)

    HDFS-4078. Handle replication in snapshots.  (szetszwo)

    HDFS-4084. Provide CLI support to allow and disallow snapshot
    on a directory. (Brondon Li via suresh)

    HDFS-4091. Add snapshot quota to limit the number of snapshots allowed.
    (szetszwo)

    HDFS-4097. Provide CLI support for createSnapshot. (Brandon Li via suresh)

    HDFS-4092. Update file deletion logic for snapshot so that the current inode
    is removed from the circular linked list; and if some blocks at the end of
    the block list no longer belong to any other inode, collect them and update
    the block list.  (szetszwo)

    HDFS-4111. Support snapshot of subtrees. (szetszwo via suresh)

    HDFS-4119. Complete the allowSnapshot code and add a test for it. (szetszwo)

    HDFS-4133. Add testcases for testing basic snapshot functionalities.
    (Jing Zhao via suresh)

    HDFS-4116. Add auditlog for some snapshot operations. (Jing Zhao via suresh)

    HDFS-4095. Add some snapshot related metrics. (Jing Zhao via suresh)

    HDFS-4141. Support directory diff - the difference between the current state
    and a previous snapshot of an INodeDirectory. (szetszwo)

    HDFS-4146. Use getter and setter in INodeFileWithLink to access blocks and
    initialize root directory as snapshottable. (szetszwo)

    HDFS-4149. Implement the disallowSnapshot(..) in FSNamesystem and add
    resetSnapshottable(..) to SnapshotManager. (szetszwo)

    HDFS-4147. When there is a snapshot in a subtree, deletion of the subtree
    should fail. (Jing Zhao via szetszwo)

    HDFS-4150.  Update the inode in the block map when a snapshotted file or a
    snapshot file is deleted. (Jing Zhao via szetszwo)

    HDFS-4159. Rename should fail when the destination directory is
    snapshottable and has snapshots. (Jing Zhao via szetszwo)

    HDFS-4170. Add snapshot information to INodesInPath.  (szetszwo)

    HDFS-4177. Add a snapshot parameter to INodeDirectory.getChildrenList() for
    selecting particular snapshot children list views.  (szetszwo)

    HDFS-4148. Disallow write/modify operations on files and directories in a
    snapshot. (Brandon Li via suresh)

    HDFS-4188. Add Snapshot.ID_COMPARATOR for comparing IDs and fix a bug in
    ReadOnlyList.Util.binarySearch(..).  (szetszwo)

    HDFS-4187. Add tests for replication handling in snapshots. (Jing Zhao via
    szetszwo)

    HDFS-4196. Support renaming of snapshots. (Jing Zhao via szetszwo)

    HDFS-4175. Additional snapshot tests for more complicated directory
    structure and modifications. (Jing Zhao via suresh)

    HDFS-4293. Fix TestSnapshot failure. (Jing Zhao via suresh)

    HDFS-4317. Change INode and its subclasses to support HDFS-4103. (szetszwo)

    HDFS-4103. Support O(1) snapshot creation. (szetszwo)

    HDFS-4330. Support snapshots up to the snapshot limit. (szetszwo)

    HDFS-4357. Fix a bug that if an inode is replaced, further INode operations
    should apply to the new inode. (Jing Zhao via szetszwo)

    HDFS-4230. Support listing of all the snapshottable directories.  (Jing Zhao
    via szetszwo)

    HDFS-4244. Support snapshot deletion.  (Jing Zhao via szetszwo)

    HDFS-4245. Include snapshot related operations in TestOfflineEditsViewer.
    (Jing Zhao via szetszwo)

    HDFS-4395. In INodeDirectorySnapshottable's constructor, the passed-in dir
    could be an INodeDirectoryWithSnapshot.  (Jing Zhao via szetszwo)

    HDFS-4397. Fix a bug in INodeDirectoryWithSnapshot.Diff.combinePostDiff(..)
    that it may put the wrong node into the deleted list.  (szetszwo)

    HDFS-4407. Change INodeDirectoryWithSnapshot.Diff.combinePostDiff(..) to
    merge-sort like and keep the postDiff parameter unmodified.  (szetszwo)

    HDFS-4098. Add FileWithSnapshot, INodeFileUnderConstructionWithSnapshot and
    INodeFileUnderConstructionSnapshot for supporting append to snapshotted
    files.  (szetszwo)

    HDFS-4126. Add reading/writing snapshot information to FSImage.
    (Jing Zhao via suresh)

    HDFS-4436. Change INode.recordModification(..) to return only the current
    inode and remove the updateCircularList parameter from some methods in
    INodeDirectoryWithSnapshot.Diff.  (szetszwo)

    HDFS-4429. When the latest snapshot exists, INodeFileUnderConstruction
    should be replaced with INodeFileWithSnapshot but not INodeFile.
    (Jing Zhao via szetszwo)

    HDFS-4441. Move INodeDirectoryWithSnapshot.Diff and the related classes to a
    package.  (szetszwo)

    HDFS-4432. Support INodeFileUnderConstructionWithSnapshot in FSImage
    saving/loading. (Jing Zhao via suresh)

    HDFS-4131. Add capability to namenode to get snapshot diff. (Jing Zhao via
    suresh)

    HDFS-4447. Refactor INodeDirectoryWithSnapshot for supporting general INode
    diff lists.  (szetszwo)

    HDFS-4189. Renames the getMutableXxx methods to getXxx4Write and fix a bug
    that some getExistingPathINodes calls should be getINodesInPath4Write.
    (szetszwo)

    HDFS-4361. When listing snapshottable directories, only return those
    where the user has permission to take snapshots.  (Jing Zhao via szetszwo)

    HDFS-4464. Combine collectSubtreeBlocksAndClear with deleteDiffsForSnapshot
    and rename it to destroySubtreeAndCollectBlocks.  (szetszwo)

    HDFS-4414. Add support for getting snapshot diff from DistributedFileSystem.
    (Jing Zhao via suresh)

    HDFS-4446. Support file snapshots with diff lists.  (szetszwo)

    HDFS-4480. Eliminate the file snapshot circular linked list.  (szetszwo)

    HDFS-4481. Change fsimage to support snapshot file diffs.  (szetszwo)

    HDFS-4500. Refactor snapshot INode methods.  (szetszwo)

    HDFS-4487. Fix snapshot diff report for HDFS-4446.  (Jing Zhao via szetszwo)

    HDFS-4431. Support snapshot in OfflineImageViewer.  (Jing Zhao via szetszwo)

    HDFS-4503. Update computeContentSummary(..), spaceConsumedInTree(..) and
    diskspaceConsumed(..) in INode for snapshot.  (szetszwo)

    HDFS-4499. Fix file/directory/snapshot deletion for file diff.  (Jing Zhao
    via szetszwo)

    HDFS-4524. Update SnapshotManager#snapshottables when loading fsimage.
    (Jing Zhao via szetszwo)

    HDFS-4520. Support listing snapshots under a snapshottable directory using
    ls.  (Jing Zhao via szetszwo)

    HDFS-4514. Add CLI for supporting snapshot rename, diff report, and
    snapshottable directory listing.  (Jing Zhao via szetszwo)

    HDFS-4523. Fix INodeFile replacement, TestQuota and javac errors from trunk
    merge.  (szetszwo)

    HDFS-4507. Update quota verification for snapshots.  (szetszwo)

    HDFS-4545. With snapshots, FSDirectory.unprotectedSetReplication(..) always
    changes file replication but it may or may not changes block replication.
    (szetszwo)

    HDFS-4557. Fix FSDirectory#delete when INode#cleanSubtree returns 0.
    (Jing Zhao via szetszwo)

    HDFS-4579. Annotate snapshot tests. (Arpit Agarwal via suresh)

    HDFS-4574. Move Diff to the util package.  (szetszwo)

    HDFS-4563. Update namespace/diskspace usage after deleting snapshots.
    (Jing Zhao via szetszwo)

    HDFS-4144. Create test for all snapshot-related metrics.
    (Jing Zhao via suresh)

    HDFS-4556. Add snapshotdiff and LsSnapshottableDir tools to hdfs script.
    (Arpit Agarwal via szetszwo)

    HDFS-4534. Add INodeReference in order to support rename with snapshots.
    (szetszwo)

    HDFS-4616. Update the FilesDeleted metric while deleting file/dir in the
    current tree.  (Jing Zhao via szetszwo)

    HDFS-4627. Fix FSImageFormat#Loader NPE and synchronization issues.
    (Jing Zhao via suresh)

    HDFS-4612. Not to use INode.getParent() when generating snapshot diff
    report.  (Jing Zhao via szetszwo)

    HDFS-4636. Update quota usage when deleting files/dirs that were created
    after taking the latest snapshot. (Jing Zhao via szetszwo)

    HDFS-4648. For snapshot deletion, when merging the diff from to-delete
    snapshot to the prior snapshot, make sure files/directories created after
    the prior snapshot get deleted. (Jing Zhao via szetszwo)

    HDFS-4637. INodeDirectory#replaceSelf4Quota may incorrectly convert a newly
    created directory to an INodeDirectoryWithSnapshot. (Jing Zhao via szetszwo)

    HDFS-4611. Update FSImage for INodeReference.  (szetszwo)

    HDFS-4647. Rename should call setLocalName after an inode is removed from
    snapshots.  (Arpit Agarwal via szetszwo)

    HDFS-4684. Use INode id for image serialization when writing INodeReference.
    (szetszwo)

    HDFS-4675. Fix rename across snapshottable directories.  (Jing Zhao via
    szetszwo)

    HDFS-4692. Use timestamp as default snapshot names.  (szetszwo)

    HDFS-4666. Define ".snapshot" as a reserved inode name so that users cannot
    create a file/directory with ".snapshot" as the name.  If ".snapshot" is
    used in a previous version of HDFS, it must be renamed before upgrade;
    otherwise, upgrade will fail.  (szetszwo)

    HDFS-4700. Fix the undo section of rename with snapshots.  (Jing Zhao via
    szetszwo)

    HDFS-4529. Disallow concat when one of the src files is in some snapshot.
    (szetszwo)

    HDFS-4550. Refactor INodeDirectory.INodesInPath to a standalone class.
    (szetszwo)

    HDFS-4707. Add snapshot methods to FilterFileSystem and fix findbugs
    warnings.  (szetszwo)

    HDFS-4706. Do not replace root inode for disallowSnapshot.  (szetszwo)

    HDFS-4717. Change the path parameter type of the snapshot methods in
    HdfsAdmin from String to Path.  (szetszwo)

    HDFS-4708. Add snapshot user documentation.  (szetszwo)

    HDFS-4726. Fix test failures after merging the INodeId-INode mapping
    from trunk.  (Jing Zhao via szetszwo)

    HDFS-4727. Update inodeMap after deleting files/directories/snapshots.
    (Jing Zhao via szetszwo)

    HDFS-4719. Remove AbstractINodeDiff.Factory and move its methods to
    AbstractINodeDiffList.  (Arpit Agarwal via szetszwo)

    HDFS-4735. DisallowSnapshot throws IllegalStateException for nested
    snapshottable directories.  (Jing Zhao via szetszwo)

    HDFS-4738. Changes AbstractINodeDiff to implement Comparable<Integer>, and
    fix javadoc and other warnings.  (szetszwo)

    HDFS-4686. Update quota computation for rename and INodeReference.
    (Jing Zhao via szetszwo)

    HDFS-4729. Fix OfflineImageViewer and permission checking for snapshot
    operations.  (Jing Zhao via szetszwo)

    HDFS-4749. Use INodeId to identify the corresponding directory node in
    FSImage saving/loading.  (Jing Zhao via szetszwo)

    HDFS-4742. Fix appending to a renamed file with snapshot.  (Jing Zhao via
    szetszwo)

    HDFS-4755. Fix AccessControlException message and moves "implements
    LinkedElement" from INode to INodeWithAdditionalFields.  (szetszwo)

    HDFS-4650. Fix a bug in FSDirectory and add more unit tests for rename with
    existence of snapshottable directories and snapshots.  (Jing Zhao via
    szetszwo)

    HDFS-4650. When passing two non-existing snapshot names to snapshotDiff, it
    returns success if the names are the same.  (Jing Zhao via szetszwo)

    HDFS-4767. If a directory is snapshottable, do not replace it when clearing
    quota.  (Jing Zhao via szetszwo)

    HDFS-4578.  Restrict snapshot IDs to 24-bit wide.  (Arpit Agarwal via
    szetszwo)

    HDFS-4773. Fix bugs in quota usage computation and OfflineImageViewer.
    (Jing Zhao via szetszwo)

    HDFS-4760. Update inodeMap after node replacement.  (Jing Zhao via szetszwo)

    HDFS-4758. Disallow nested snapshottable directories and unwrap
    RemoteException.  (szetszwo)

    HDFS-4781. Fix a NullPointerException when listing .snapshot under
    a non-existing directory.  (szetszwo)

    HDFS-4791. Update and fix deletion of reference inode.  (Jing Zhao via
    szetszwo)

    HDFS-4798. Update computeContentSummary() for the reference nodes in
    snapshots.  (szetszwo)

    HDFS-4800. Fix INodeDirectoryWithSnapshot#cleanDeletedINode.  (Jing Zhao via
    szetszwo)

    HDFS-4801. lsSnapshottableDir throws IllegalArgumentException when root is
    snapshottable.  (Jing Zhao via szetszwo)

    HDFS-4802. Disallowing snapshot on / twice should throw SnapshotException
    but not IllegalStateException.  (Jing Zhao via szetszwo)

    HDFS-4806. In INodeDirectoryWithSnapshot, use isInLatestSnapshot() to
    determine if an added/removed child should be recorded in the snapshot diff.
    (Jing Zhao via szetszwo)

    HDFS-4809. When a QuotaExceededException is thrown during rename, the quota
    usage should be subtracted back.  (Jing Zhao via szetszwo)

    HDFS-4842. Identify the correct prior snapshot when deleting a 
    snapshot under a renamed subtree. (jing9)

    HDFS-4846. Clean up snapshot CLI commands output stacktrace for invalid
    arguments. (Jing Zhao via brandonli)

    HDFS-4857. Snapshot.Root and AbstractINodeDiff#snapshotINode should not be 
    put into INodeMap when loading FSImage. (jing9)

    HDFS-4863. The root directory should be added to the snapshottable 
    directory list while loading fsimage. (jing9)

    HDFS-4848. copyFromLocal and renaming a file to ".snapshot" should output 
    that ".snapshot" is a reserved name. (Jing Zhao via brandonli)

    HDFS-4826. TestNestedSnapshots times out due to repeated slow edit log
    flushes when running on virtualized disk.  (Chris Nauroth via szetszwo)

    HDFS-4876. Fix the javadoc of FileWithSnapshot and move FileDiffList to
    FileWithSnapshot.  (szetszwo)

    HDFS-4850. Fix OfflineImageViewer to work on fsimages with empty files or 
    snapshots. (jing9) 

    HDFS-4877. Snapshot: fix the scenario where a directory is renamed under 
    its prior descendant. (jing9)

    HDFS-4873. callGetBlockLocations returns incorrect number of blocks for 
    snapshotted files. (jing9)

    HDFS-4819. Update Snapshot doc to clarify that nested snapshots are not
    allowed.  (szetszwo)

    HDFS-4902. DFSClient.getSnapshotDiffReport should use string path rather 
    than o.a.h.fs.Path. (Binglin Chang via jing9) 

    HDFS-4875. Add a test for testing snapshot file length. 
    (Arpit Agarwal via jing9)

    HDFS-4841. FsShell commands using secure webhfds fail ClientFinalizer 
    shutdown hook. (rkanter via tucu)

    HDFS-4951. FsShell commands using secure httpfs throw exceptions due 
    to missing TokenRenewer. (rknater via tucu)

    HDFS-4969. WebhdfsFileSystem expects non-standard WEBHDFS Json element. 
    (rkanter via tucu)

    HDFS-4797. BlockScanInfo does not override equals(..) and hashCode()
    consistently.  (szetszwo)

    HDFS-4978. Make disallowSnapshot idempotent. (jing9)

    HDFS-5005. Move SnapshotException and SnapshotAccessControlException 
    to o.a.h.hdfs.protocol. (jing9)

    HDFS-4982. JournalNode should relogin from keytab before fetching logs
    from other JNs (todd)

Release 2.0.6-alpha - 08/22/2013

  INCOMPATIBLE CHANGES

  NEW FEATURES

  IMPROVEMENTS

  OPTIMIZATIONS

Release 2.0.5-alpha - 06/06/2013

  INCOMPATIBLE CHANGES

  NEW FEATURES

  IMPROVEMENTS

  OPTIMIZATIONS

  BUG FIXES

Release 2.0.4-alpha - 2013-04-25

  INCOMPATIBLE CHANGES

  NEW FEATURES

  IMPROVEMENTS

  OPTIMIZATIONS

  BUG FIXES

Release 2.0.3-alpha - 2013-02-06

  INCOMPATIBLE CHANGES

    HDFS-4122. Cleanup HDFS logs and reduce the size of logged messages.
    (suresh)

    HDFS-4362. GetDelegationTokenResponseProto does not handle null token.
    (suresh)

    HDFS-4367. GetDataEncryptionKeyResponseProto does not handle null
    response. (suresh)

    HDFS-4364. GetLinkTargetResponseProto does not handle null path. (suresh)

    HDFS-4369. GetBlockKeysResponseProto does not handle null response.
    (suresh)

    HDFS-4451. hdfs balancer command returns exit code 1 on success instead
    of 0. (Joshua Blatt via suresh)

    HDFS-4350. Make enabling of stale marking on read and write paths
    independent. (Andrew Wang via suresh)


  NEW FEATURES

    HDFS-2656. Add libwebhdfs, a pure C client based on WebHDFS.
    (Jaimin D Jetly and Jing Zhao via szetszwo)

    HDFS-3912. Detect and avoid stale datanodes for writes.
    (Jing Zhao via suresh)

    HDFS-4059. Add number of stale DataNodes to metrics. (Jing Zhao via suresh)

    HDFS-4155. libhdfs implementation of hsync API (Liang Xie via todd)

    HDFS-4213. Add an API to hsync for updating the last block length at the
    namenode. (Jing Zhao via szetszwo)

    HDFS-3077. Implement QuorumJournalManager, a distributed mechanism for
    reliably storing HDFS edit logs. See dedicated section below for breakdown
    of subtasks.

  IMPROVEMENTS
  
    HDFS-3925. Prettify PipelineAck#toString() for printing to a log
    (Andrew Wang via todd)

    HDFS-3939. NN RPC address cleanup. (eli)

    HDFS-3373. Change DFSClient input stream socket cache to global static and
    add a thread to cleanup expired cache entries. (John George via szetszwo)

    HDFS-3896. Add descriptions for dfs.namenode.rpc-address and
    dfs.namenode.servicerpc-address to hdfs-default.xml. (Jeff Lord via atm)

    HDFS-3996. Add debug log removed in HDFS-3873 back. (eli)

    HDFS-3916. libwebhdfs (C client) code cleanups.
    (Colin Patrick McCabe via eli)

    HDFS-3813. Log error message if security and WebHDFS are enabled but
    principal/keytab are not configured. (Stephen Chu via atm)

    HDFS-3483. Better error message when hdfs fsck is run against a ViewFS
    config. (Stephen Fritz via atm)

    HDFS-3682. MiniDFSCluster#init should provide more info when it fails.
    (todd via eli)

    HDFS-4008. TestBalancerWithEncryptedTransfer needs a timeout. (eli)

    HDFS-4007. Rehabilitate bit-rotted unit tests under
    hadoop-hdfs-project/hadoop-hdfs/src/test/unit/ 
    (Colin Patrick McCabe via todd)

    HDFS-4041. Hadoop HDFS Maven protoc calls must not depend on external
    sh script. (Chris Nauroth via suresh)

    HADOOP-8911. CRLF characters in source and text files.
    (Raja Aluri via suresh)

    HDFS-4037. Rename the getReplication() method in BlockCollection to
    getBlockReplication(). (szetszwo)

    HDFS-4036. Remove "throws UnresolvedLinkException" from
    FSDirectory.unprotectedAddFile(..). (Jing Zhao via szetszwo)

    HDFS-2946. HA: Put a cap on the number of completed edits files retained
    by the NN. (atm)

    HDFS-4029. GenerationStamp should use an AtomicLong. (eli)

    HDFS-4068. DatanodeID and DatanodeInfo member should be private. (eli)

    HDFS-4073. Two minor improvements to FSDirectory.  (Jing Zhao via szetszwo)

    HDFS-4074. Remove the unused default constructor from INode.  (Brandon Li
    via szetszwo)

    HDFS-4088. Remove "throws QuotaExceededException" from an
    INodeDirectoryWithQuota constructor. (szetszwo)

    HDFS-4099. Clean up replication code and add more javadoc. (szetszwo)

    HDFS-4107. Add utility methods for casting INode to INodeFile and
    INodeFileUnderConstruction. (szetszwo)

    HDFS-4112. A few improvements on INodeDirectory include adding a utility
    method for casting; avoiding creation of new empty lists; cleaning up 
    some code and rewriting some javadoc. (szetszwo)

    HDFS-4121. Add namespace declarations in hdfs .proto files for languages 
    other than java. (Binglin Chang via suresh)

    HDFS-3573. Supply NamespaceInfo when instantiating JournalManagers. 
    (todd and ivank via umamahesh)

    HDFS-3695. Genericize format() to non-file JournalManagers. 
    (todd via umamahesh)

    HDFS-3789. JournalManager#format() should be able to throw IOException. 
    (Ivan Kelly via umamahesh)

    HDFS-3809. Make BKJM use protobufs for all serialization with ZK. 
    (Ivan Kelly via umamhesh)

    HDFS-3916. libwebhdfs testing code cleanup. (Jing Zhao via suresh)

    HDFS-4143. Change blocks to private in INodeFile and renames isLink() to
    isSymlink() in INode. (szetszwo)

    HDFS-4046. Rename ChecksumTypeProto enum NULL since it is illegal in
    C/C++. (Binglin Chang via suresh)

    HDFS-4048. Use ERROR instead of INFO for volume failure logs.
    (Stephen Chu via eli)

    HDFS-1322. Document umask in DistributedFileSystem#mkdirs javadocs.
    (Colin Patrick McCabe via eli)

    HDFS-4038. Override toString() for BookKeeperEditLogInputStream.
    (Vinay via umamahesh)

    HDFS-4214. OfflineEditsViewer should print out the offset at which it
    encountered an error. (Colin Patrick McCabe via atm)

    HDFS-4199. Provide test for HdfsVolumeId. (Ivan A. Veselovsky via atm)

    HDFS-3049. During the normal NN startup process, fall back on a different
    edit log if we see one that is corrupt (Colin Patrick McCabe via todd)

    HDFS-3571. Allow EditLogFileInputStream to read from a remote URL (todd)

    HDFS-4110. Refine a log printed in JNStorage. (Liang Xie via suresh)

    HDFS-4153. Add START_MSG/SHUTDOWN_MSG for JournalNode. (liang xie via atm)

    HDFS-3935. Add JournalNode to the start/stop scripts (Andy Isaacson via todd)

    HDFS-4268. Remove redundant enum NNHAStatusHeartbeat.State. (shv)

    HDFS-3680. Allow customized audit logging in HDFS FSNamesystem. (Marcelo
    Vanzin via atm)

    HDFS-4130. BKJM: The reading for editlog at NN starting using bkjm is not efficient.
    (Han Xiao via umamahesh)

    HDFS-4326. bump up Tomcat version for HttpFS to 6.0.36. (tucu via acmurthy)

    HDFS-4270. Introduce soft and hard limits for max replication so that
    replications of the highest priority are allowed to choose a source datanode
    that has reached its soft limit but not the hard limit.  (Derek Dagit via
    szetszwo)

    HADOOP-9173. Add security token protobuf definition to common and
    use it in hdfs. (suresh)

    HDFS-4030. BlockManager excessBlocksCount and
    postponedMisreplicatedBlocksCount should be AtomicLongs. (eli)

    HDFS-4031. Update findbugsExcludeFile.xml to include findbugs 2
    exclusions. (eli)

    HDFS-4033. Miscellaneous findbugs 2 fixes. (eli)

    HDFS-4034. Remove redundant null checks. (eli)

    HDFS-4035. LightWeightGSet and LightWeightHashSet increment a
    volatile without synchronization. (eli)
    
    HDFS-4032. Specify the charset explicitly rather than rely on the
    default. (eli)

    HDFS-4363. Combine PBHelper and HdfsProtoUtil and remove redundant
    methods. (suresh)

    HDFS-4377. Some trivial DN comment cleanup. (eli)

    HDFS-4381. Document fsimage format details in FSImageFormat class javadoc.
    (Jing Zhao via suresh)

    HDFS-4375. Use token request messages defined in hadoop common.
    (suresh)

    HDFS-4392. Use NetUtils#getFreeSocketPort in MiniDFSCluster.
    (Andrew Purtell via suresh)

    HDFS-4393. Make empty request and responses in protocol translators can be
    static final members. (Brandon Li via suresh)

    HDFS-4403. DFSClient can infer checksum type when not provided by reading
    first byte (todd)

    HDFS-4259. Improve pipeline DN replacement failure message (harsh)

    HDFS-3598. WebHDFS support for file concat. (Plamen Jeliazkov via shv)

    HDFS-4456. Add concat to HttpFS and WebHDFS REST API docs. (plamenj2003 via tucu)

  OPTIMIZATIONS

    HDFS-3429. DataNode reads checksums even if client does not need them (todd)

  BUG FIXES

    HDFS-3919. MiniDFSCluster:waitClusterUp can hang forever.
    (Andy Isaacson via eli)

    HDFS-3924. Multi-byte id in HdfsVolumeId. (Andrew Wang via atm)

    HDFS-3936. MiniDFSCluster shutdown races with BlocksMap usage. (eli)

    HDFS-3951. datanode web ui does not work over HTTPS when datanode is started in secure mode. (tucu)

    HDFS-3949. NameNodeRpcServer#join should join on both client and
    server RPC servers. (eli)

    HDFS-3932. NameNode Web UI broken if the rpc-address is set to the wildcard.
    (Colin Patrick McCabe via eli)

    HDFS-3931. TestDatanodeBlockScanner#testBlockCorruptionPolicy2 is broken.
    (Andy Isaacson via eli)

    HDFS-3964. Make NN log of fs.defaultFS debug rather than info. (eli)

    HDFS-3992. Method org.apache.hadoop.hdfs.TestHftpFileSystem.tearDown()
    sometimes throws NPEs. (Ivan A. Veselovsky via atm)

    HDFS-3753. Tests don't run with native libraries.
    (Colin Patrick McCabe via eli)

    HDFS-4000. TestParallelLocalRead fails with "input ByteBuffers
    must be direct buffers". (Colin Patrick McCabe via eli)

    HDFS-3999. HttpFS OPEN operation expects len parameter, it should be length. (tucu)

    HDFS-4006. TestCheckpoint#testSecondaryHasVeryOutOfDateImage
    occasionally fails due to unexpected exit. (todd via eli)

    HDFS-4018. testMiniDFSClusterWithMultipleNN is missing some
    cluster cleanup. (eli)

    HDFS-4020. TestRBWBlockInvalidation may time out. (eli)

    HDFS-4021. Misleading error message when resources are low on the NameNode.
    (Christopher Conner via atm)

    HDFS-4044. Duplicate ChecksumType definition in HDFS .proto files.
    (Binglin Chang via suresh)

    HDFS-4049. Fix hflush performance regression due to nagling delays
    (todd)

    HDFS-3678. Edit log files are never being purged from 2NN. (atm)

    HDFS-4058. DirectoryScanner may fail with IOOB if the directory
    scanning threads return out of volume order. (eli)

    HDFS-3985. Add timeouts to TestMulitipleNNDataBlockScanner. (todd via eli)

    HDFS-4061. TestBalancer and TestUnderReplicatedBlocks need timeouts. (eli)

    HDFS-3997. OfflineImageViewer incorrectly passes value of imageVersion when
    visiting IS_COMPRESSED element. (Mithun Radhakrishnan via atm)

    HDFS-4055. TestAuditLogs is flaky. (Binglin Chang via eli)

    HDFS-4072. On file deletion remove corresponding blocks pending
    replications. (Jing Zhao via suresh)

    HDFS-4022. Replication not happening for appended block.
    (Vinay via umamahesh)

    HDFS-3948. Do not use hflush in TestWebHDFS.testNamenodeRestart() since the
    out stream returned by WebHdfsFileSystem does not support it. (Jing Zhao
    via szetszwo)

    HDFS-3616. Fix a ConcurrentModificationException bug that BP actor threads
    may not be shutdown properly in DataNode.  (Jing Zhao via szetszwo)

    HDFS-4127. Log message is not correct in case of short of replica.
    (Junping Du via suresh)

    HADOOP-8994. TestDFSShell creates file named "noFileHere", making further
    tests hard to understand (Andy Isaacson via daryn)

    HDFS-3804.  TestHftpFileSystem fails intermittently with JDK7
    (Trevor Robinson via daryn)

    HDFS-4132. When libwebhdfs is not enabled, nativeMiniDfsClient frees
    uninitialized memory (Colin Patrick McCabe via todd)

    HDFS-1331. dfs -test should work like /bin/test (Andy Isaacson via daryn)

    HDFS-3979. For hsync, datanode should wait for the local sync to complete
    before sending ack. (Lars Hofhansl via szetszwo)

    HDFS-3810. Implement format() for BKJM (Ivan Kelly via umamahesh)

    HDFS-3625. Fix TestBackupNode by properly initializing edit log during
    startup. (Junping Du via todd)

    HDFS-4138. BackupNode startup fails due to uninitialized edit log.
    (Kihwal Lee via shv)

    HDFS-4162. Some malformed and unquoted HTML strings are returned from 
    datanode web ui. (Darek Dagit via suresh)

    HDFS-4164. fuse_dfs: add -lrt to the compiler command line on Linux.
    (Colin Patrick McCabe via eli)

    HDFS-3921. NN will prematurely consider blocks missing when entering active
    state while still in safe mode. (atm)

    HDFS-4106. BPServiceActor#lastHeartbeat, lastBlockReport and
    lastDeletedReport should be volatile. (Jing Zhao via suresh)

    HDFS-4139. fuse-dfs RO mode still allows file truncation.
    (Colin Patrick McCabe via eli)    

    HDFS-4104. dfs -test -d prints inappropriate error on nonexistent directory
    (Andy Isaacson via daryn)

    HDFS-3623. BKJM: zkLatchWaitTimeout hard coded to 6000. Make use of ZKSessionTimeout instead.
    (umamahesh)

    HDFS-4100. Fix all findbug security warings. (Liang Xie via eli)

    HDFS-3507. DFS#isInSafeMode needs to execute only on Active NameNode.
    (Vinay via atm)

    HDFS-4105. The SPNEGO user for secondary namenode should use the web
    keytab. (Arpit Gupta via jitendra)

    HDFS-4156. Seeking to a negative position should throw an IOE.
    (Eli Reisman via eli)

    HDFS-4171. WebHDFS and HttpFs should accept only valid Unix user 
    names. (tucu)

    HDFS-4178. Shell scripts should not close stderr (Andy Isaacson via daryn)

    HDFS-4179. BackupNode: allow reads, fix checkpointing, safeMode. (shv)

    HDFS-4216. Do not ignore QuotaExceededException when adding symlinks.
    (szetszwo)

    HDFS-4242. Map.Entry is incorrectly used in LeaseManager since the behavior
    of it is undefined after the iteration or modifications of the map.
    (szetszwo)

    HDFS-4231. BackupNode: Introduce BackupState. (shv)

    HDFS-4238. Standby namenode should not do purging of shared
    storage edits. (todd)

    HDFS-4282. TestEditLog.testFuzzSequences FAILED in all pre-commit test
    (todd)

    HDFS-4236. Remove artificial limit on username length introduced in
    HDFS-4171. (tucu via suresh)

    HDFS-4279. NameNode does not initialize generic conf keys when started
    with -recover. (Colin Patrick McCabe via atm)

    HDFS-4291. edit log unit tests leave stray test_edit_log_file around
    (Colin Patrick McCabe via todd)

    HDFS-4292. Sanity check not correct in RemoteBlockReader2.newBlockReader
    (Binglin Chang via todd)

    HDFS-4295. Using port 1023 should be valid when starting Secure DataNode
    (Stephen Chu via todd)

    HDFS-4294. Backwards compatibility is not maintained for TestVolumeId.
    (Ivan A. Veselovsky and Robert Parker via atm)

    HDFS-2264. NamenodeProtocol has the wrong value for clientPrincipal in
    KerberosInfo annotation. (atm)

    HDFS-4307. SocketCache should use monotonic time. (Colin Patrick McCabe
    via atm)

    HDFS-4315. DNs with multiple BPs can have BPOfferServices fail to start
    due to unsynchronized map access. (atm)

    HDFS-4140. fuse-dfs handles open(O_TRUNC) poorly. (Colin Patrick McCabe
    via atm)

    HDFS-4308. addBlock() should persist file blocks once.
    (Plamen Jeliazkov via shv)

    HDFS-4347. Avoid infinite waiting checkpoint to complete in TestBackupNode.
    (Plamen Jeliazkov via shv)

    HDFS-4349. Add test for reading files from BackupNode. (shv)

    HDFS-4302. Fix fatal exception when starting NameNode with DEBUG logs
    (Eugene Koontz via todd)

    HDFS-3970. Fix bug causing rollback of HDFS upgrade to result in bad
    VERSION file. (Vinay and Andrew Wang via atm)

    HDFS-4306. PBHelper.convertLocatedBlock miss convert BlockToken. (Binglin
    Chang via atm)

    HDFS-4384. test_libhdfs_threaded gets SEGV if JNIEnv cannot be
    initialized. (Colin Patrick McCabe via eli)

    HDFS-4328. TestLargeBlock#testLargeBlockSize is timing out. (Chris Nauroth
    via atm)

    HDFS-4274. BlockPoolSliceScanner does not close verification log during
    shutdown. (Chris Nauroth via suresh)

    HDFS-1245. Pluggable block id generation. (shv)

    HDFS-4415. HostnameFilter should handle hostname resolution failures and
    continue processing. (Robert Kanter via atm)

    HDFS-4359. Slow RPC responses from NN can prevent metrics collection on
    DNs. (liang xie via atm)

    HDFS-4444. Add space between total transaction time and number of
    transactions in FSEditLog#printStatistics. (Stephen Chu via suresh)

    HDFS-4428. FsDatasetImpl should disclose what the error is when a rename
    fails. (Colin Patrick McCabe via atm)

    HDFS-4452. getAdditionalBlock() can create multiple blocks if the client
    times out and retries. (shv)

    HDFS-4445. All BKJM ledgers are not checked while tailing, So failover will fail.
    (Vinay via umamahesh)

    HDFS-4462. 2NN will fail to checkpoint after an HDFS upgrade from a
    pre-federation version of HDFS. (atm)

    HDFS-4404. Create file failure when the machine of first attempted NameNode
    is down. (Todd Lipcon via atm)

    HDFS-4344. dfshealth.jsp throws NumberFormatException when
    dfs.hosts/dfs.hosts.exclude includes port number. (Andy Isaacson via atm)

    HDFS-4468.  Use the new StringUtils methods added by HADOOP-9252 and fix
    TestHDFSCLI and TestQuota. (szetszwo)

    HDFS-4458. In DFSUtil.getNameServiceUris(..), convert default fs URI using
    NetUtils.createSocketAddr(..) for being consistent with other addresses.
    (Binglin Chang via szetszwo)

  BREAKDOWN OF HDFS-3077 SUBTASKS

    HDFS-3077. Quorum-based protocol for reading and writing edit logs.
    (todd, Brandon Li, and Hari Mankude via todd)
    
    HDFS-3694. Fix getEditLogManifest to fetch httpPort if necessary (todd)
    
    HDFS-3692. Support purgeEditLogs() call to remotely purge logs on JNs
    (todd)
    
    HDFS-3693. JNStorage should read its storage info even before a writer
    becomes active (todd)
    
    HDFS-3725. Fix QJM startup when individual JNs have gaps (todd)
    
    HDFS-3741. Exhaustive failure injection test for skipped RPCs (todd)
    
    HDFS-3773. TestNNWithQJM fails after HDFS-3741. (atm)
    
    HDFS-3793. Implement genericized format() in QJM (todd)
    
    HDFS-3795. QJM: validate journal dir at startup (todd)
    
    HDFS-3798. Avoid throwing NPE when finalizeSegment() is called on invalid
    segment (todd)
    
    HDFS-3799. QJM: handle empty log segments during recovery (todd)
    
    HDFS-3797. QJM: add segment txid as a parameter to journal() RPC (todd)
    
    HDFS-3800. improvements to QJM fault testing (todd)
    
    HDFS-3823. QJM: TestQJMWithFaults fails occasionally because of missed
    setting of HTTP port. (todd and atm)
    
    HDFS-3826. QJM: Some trivial logging / exception text improvements. (todd
    and atm)
    
    HDFS-3839. QJM: hadoop-daemon.sh should be updated to accept "journalnode"
    (eli)
    
    HDFS-3845. Fixes for edge cases in QJM recovery protocol (todd)
    
    HDFS-3877. QJM: Provide defaults for dfs.journalnode.*address (eli)
    
    HDFS-3863. Track last "committed" txid in QJM (todd)
    
    HDFS-3869. Expose non-file journal manager details in web UI (todd)
    
    HDFS-3884. Journal format() should reset cached values (todd)
    
    HDFS-3870. Add metrics to JournalNode (todd)
    
    HDFS-3891. Make selectInputStreams throw IOE instead of RTE (todd)
    
    HDFS-3726. If a logger misses an RPC, don't retry that logger until next
    segment (todd)
    
    HDFS-3893. QJM: Make QJM work with security enabled. (atm)
    
    HDFS-3897. QJM: TestBlockToken fails after HDFS-3893. (atm)
    
    HDFS-3898. QJM: enable TCP_NODELAY for IPC (todd)
    
    HDFS-3885. QJM: optimize log sync when JN is lagging behind (todd)
    
    HDFS-3900. QJM: avoid validating log segments on log rolls (todd)
    
    HDFS-3901. QJM: send 'heartbeat' messages to JNs even when they are
    out-of-sync (todd)
    
    HDFS-3899. QJM: Add client-side metrics (todd)
    
    HDFS-3914. QJM: acceptRecovery should abort current segment (todd)
    
    HDFS-3915. QJM: Failover fails with auth error in secure cluster (todd)
    
    HDFS-3906. QJM: quorum timeout on failover with large log segment (todd)
    
    HDFS-3840. JournalNodes log JournalNotFormattedException backtrace error
    before being formatted (todd)
    
    HDFS-3894. QJM: testRecoverAfterDoubleFailures can be flaky due to IPC
    client caching (todd)
    
    HDFS-3926. QJM: Add user documentation for QJM. (atm)
    
    HDFS-3943. QJM: remove currently-unused md5sum field (todd)
    
    HDFS-3950. QJM: misc TODO cleanup, improved log messages, etc. (todd)
    
    HDFS-3955. QJM: Make acceptRecovery() atomic. (todd)
    
    HDFS-3956. QJM: purge temporary files when no longer within retention
    period (todd)
    
    HDFS-4004. TestJournalNode#testJournal fails because of test case execution
    order (Chao Shi via todd)
    
    HDFS-4017. Unclosed FileInputStream in GetJournalEditServlet
    (Chao Shi via todd)

    HDFS-4351. In BlockPlacementPolicyDefault.chooseTarget(..), numOfReplicas
    needs to be updated when avoiding stale nodes.  (Andrew Wang via szetszwo)

    HDFS-2908. Add apache license header for StorageReport.java. (Brandon Li
    via tgraves)

    HDFS-4399. Fix RAT warnings by excluding images sub-dir in docs. (Thomas
    Graves via acmurthy) 

Release 2.0.2-alpha - 2012-09-07 

  INCOMPATIBLE CHANGES

    HDFS-3446. HostsFileReader silently ignores bad includes/excludes
    (Matthew Jacobs via todd)

    HDFS-3755. Creating an already-open-for-write file with overwrite=true fails
    (todd)

  NEW FEATURES

    HDFS-744. Support hsync in HDFS. (Lars Hofhansl via szetszwo)

    HDFS-3042. Automatic failover support for NameNode HA (todd)
    (see dedicated section below for breakdown of subtasks)

    HDFS-3518. Add a utility method HdfsUtils.isHealthy(uri) for checking if
    the given HDFS is healthy. (szetszwo)

    HDFS-3113. httpfs does not support delegation tokens. (tucu)

    HDFS-3513. HttpFS should cache filesystems. (tucu)

    HDFS-3637. Add support for encrypting the DataTransferProtocol. (atm)

    HDFS-3150. Add option for clients to contact DNs via hostname. (eli)

    HDFS-2793. Add an admin command to trigger an edit log roll. (todd)

    HDFS-3703. Datanodes are marked stale if heartbeat is not received in
    configured timeout and are selected as the last location to read from.
    (Jing Zhao via suresh)
    
  IMPROVEMENTS

    HDFS-3040. TestMulitipleNNDataBlockScanner is misspelled. (Madhukara Phatak
    via atm)

    HDFS-3390. DFSAdmin should print full stack traces of errors when DEBUG
    logging is enabled. (atm)

    HDFS-3341. Change minimum RPC versions to respective SNAPSHOTs instead of
    final releases. (todd)

    HDFS-3369. Rename {get|set|add}INode(..) methods in BlockManager and
    BlocksMap to {get|set|add}BlockCollection(..).  (John George via szetszwo)

    HDFS-3134. harden edit log loader against malformed or malicious input.
    (Colin Patrick McCabe via eli)

    HDFS-3230. Cleanup DatanodeID creation in the tests. (eli)

    HDFS-3401. Cleanup DatanodeDescriptor creation in the tests. (eli)

    HDFS-3400. DNs should be able start with jsvc even if security is disabled.
    (atm via eli)

    HDFS-3404. Make putImage in GetImageServlet infer remote address to fetch
    from request. (atm)

    HDFS-3335. check for edit log corruption at the end of the log
    (Colin Patrick McCabe via todd)

    HDFS-3417. Rename BalancerDatanode#getName to getDisplayName to be
    consistent with Datanode. (eli)

    HDFS-3416. Cleanup DatanodeID and DatanodeRegistration
    constructors used by testing. (eli)

    HDFS-3419. Cleanup LocatedBlock. (eli)

    HDFS-3440. More effectively limit stream memory consumption when reading
    corrupt edit logs (Colin Patrick McCabe via todd)

    HDFS-3438. BootstrapStandby should not require a rollEdits on active node
    (todd)

    HDFS-2885. Remove "federation" from the nameservice config options.
    (Tsz Wo (Nicholas) Sze via eli)

    HDFS-3394. Do not use generic in INodeFile.getLastBlock(): the run-time
    ClassCastException check is useless since generic type information is only
    available in compile-time.  (szetszwo)

    HDFS-3454. Balancer unconditionally logs InterruptedException at
    INFO level on shutdown if security is enabled. (eli)

    HDFS-1013. Miscellaneous improvements to HTML markup for web UIs
    (Eugene Koontz via todd)

    HDFS-3052. Change INodeFile and INodeFileUnderConstruction to package
    private.  (szetszwo)

    HDFS-3520. Add transfer rate logging to TransferFsImage. (eli)

    HDFS-3504. Support configurable retry policy in DFSClient for RPC
    connections and RPC calls, and add MultipleLinearRandomRetry, a new retry
    policy.  (szetszwo)

    HDFS-3372. offlineEditsViewer should be able to read a binary
    edits file with recovery mode. (Colin Patrick McCabe via eli)

    HDFS-3516. Check content-type in WebHdfsFileSystem.  (szetszwo)

    HDFS-3535. Audit logging should log denied accesses. (Andy Isaacson via eli)

    HDFS-3481. Refactor HttpFS handling of JAX-RS query string parameters (tucu)

    HDFS-3572. Cleanup code which inits SPNEGO in HttpServer (todd)

    HDFS-3475. Make the replication monitor multipliers configurable.
    (harsh via eli)

    HDFS-3343. Improve metrics for DN read latency (Andrew Wang via todd)

    HDFS-3170. Add more useful metrics for write latency (Matthew Jacobs via
    todd)

    HDFS-3604. Add dfs.webhdfs.enabled to hdfs-default.xml. (eli)

    HDFS-2988. Improve error message when storage directory lock fails
    (Miomir Boljanovic via harsh)

    HDFS-2391. Newly set BalancerBandwidth value is not displayed anywhere.
    (harsh)

    HDFS-3067. NPE in DFSInputStream.readBuffer if read is repeated on
    corrupted block. (Henry Robinson via atm)

    HDFS-3555. idle client socket triggers DN ERROR log
    (should be INFO or DEBUG). (Andy Isaacson via harsh)

    HDFS-3568. fuse_dfs: add support for security. (Colin McCabe via atm)

    HDFS-3629. Fix the typo in the error message about inconsistent
    storage layout version. (Brandon Li via harsh)

    HDFS-3613. GSet prints some INFO level values, which aren't
    really very useful to all (Andrew Wang via harsh)

    HDFS-3611. NameNode prints unnecessary WARNs about edit log normally skipping 
    a few bytes. (Colin Patrick McCabe via harsh)

    HDFS-3582. Hook daemon process exit for testing. (eli)

    HDFS-3641. Move server Util time methods to common and use now
    instead of System#currentTimeMillis. (eli)

    HDFS-3633. libhdfs: hdfsDelete should pass JNI_FALSE or JNI_TRUE.
    (Colin Patrick McCabe via eli)

    HDFS-799. libhdfs must call DetachCurrentThread when a thread is destroyed.
    (Colin Patrick McCabe via eli)

    HDFS-3306. fuse_dfs: don't lock release operations.
    (Colin Patrick McCabe via eli)

    HDFS-3612. Single namenode image directory config warning can
    be improved. (Andy Isaacson via harsh)

    HDFS-3606. libhdfs: create self-contained unit test.
    (Colin Patrick McCabe via eli)

    HDFS-3539. libhdfs code cleanups. (Colin Patrick McCabe via eli)

    HDFS-3610. fuse_dfs: Provide a way to use the default (configured) NN URI.
    (Colin Patrick McCabe via eli)

    HDFS-3663. MiniDFSCluster should capture the code path that led to
    the first ExitException. (eli)

    HDFS-3659. Add missing @Override to methods across the hadoop-hdfs
    project. (Brandon Li via harsh)

    HDFS-3537. Move libhdfs and fuse-dfs source to native subdirectories.
    (Colin Patrick McCabe via eli)

    HDFS-3665. Add a test for renaming across file systems via a symlink. (eli)

    HDFS-3666. Plumb more exception messages to terminate. (eli)

    HDFS-3673. libhdfs: fix some compiler warnings. (Colin Patrick McCabe via eli)

    HDFS-3675. libhdfs: follow documented return codes. (Colin Patrick McCabe via eli)

    HDFS-1249. With fuse-dfs, chown which only has owner (or only group)
    argument fails with Input/output error. (Colin Patrick McCabe via eli)

    HDFS-3583. Convert remaining tests to Junit4. (Andrew Wang via atm)

    HDFS-3711. Manually convert remaining tests to JUnit4. (Andrew Wang via atm)

    HDFS-3650. Use MutableQuantiles to provide latency histograms for various
    operations. (Andrew Wang via atm)

    HDFS-3667.  Add retry support to WebHdfsFileSystem.  (szetszwo)

    HDFS-3291. add test that covers HttpFS working w/ a non-HDFS Hadoop
    filesystem (tucu)

    HDFS-3634. Add self-contained, mavenized fuse_dfs test. (Colin Patrick
    McCabe via atm)

    HDFS-3190. Simple refactors in existing NN code to assist
    QuorumJournalManager extension. (todd)

    HDFS-3276. initializeSharedEdits should have a -nonInteractive flag (todd)

    HDFS-3765. namenode -initializeSharedEdits should be able to initialize
    all shared storages. (Vinay and todd via todd)

    HDFS-3723. Add support -h, -help to all the commands. (Jing Zhao via
    suresh)

    HDFS-3803. Change BlockPoolSliceScanner chatty INFO log to DEBUG.
    (Andrew Purtell via suresh)

    HDFS-3802. StartupOption.name in HdfsServerConstants should be final.
    (Jing Zhao via szetszwo)

    HDFS-3796. Speed up edit log tests by avoiding fsync() (todd)

    HDFS-2963. Console Output is confusing while executing metasave
    (dfsadmin command). (Andrew Wang via eli)

    HDFS-3672. Expose disk-location information for blocks to enable better
    scheduling. (Andrew Wang via atm)

    HDFS-2727. libhdfs should get the default block size from the server.
    (Colin Patrick McCabe via eli)

    HDFS-3832. Remove protocol methods related to DistributedUpgrade. (suresh)

    HDFS-3819. Should check whether invalidate work percentage default value is
    not greater than 1.0f. (Jing Zhao via jitendra)

    HDFS-3177. Update DFSClient and DataXceiver to handle different checkum
    types in file checksum computation.  (Kihwal Lee via szetszwo)

    HDFS-3844. Add @Override and remove {@inheritdoc} and unnecessary
    imports. (Jing Zhao via suresh)

    HDFS-3853. Port MiniDFSCluster enableManagedDfsDirsRedundancy
    option to branch-2. (Colin Patrick McCabe via eli)

    HDFS-3871. Change NameNodeProxies to use RetryUtils.  (Arun C Murthy
    via szetszwo)

    HDFS-3887. Remove redundant chooseTarget methods in BlockPlacementPolicy.
    (Jing Zhao via szetszwo)

    HDFS-3888. Clean up BlockPlacementPolicyDefault.  (Jing Zhao via szetszwo)

    HDFS-3907. Allow multiple users for local block readers. (eli)

    HDFS-3510. Editlog pre-allocation is performed prior to writing edits
    to avoid partial edits case disk out of space. (Colin McCabe via todd)

    HDFS-3910. DFSTestUtil#waitReplication should timeout. (eli)
    
    HDFS-3920. libwebdhfs string processing and using strerror consistently
    to handle all errors. (Jing Zhao via suresh)

  OPTIMIZATIONS

    HDFS-2982. Startup performance suffers when there are many edit log
    segments. (Colin Patrick McCabe via todd)

    HDFS-2834. Add a ByteBuffer-based read API to DFSInputStream.
    (Henry Robinson via todd)

    HDFS-3110. Use directRead API to reduce the number of buffer copies in
    libhdfs (Henry Robinson via todd)

    HDFS-3697. Enable fadvise readahead by default. (todd)

    HDFS-2421. Improve the concurrency of SerialNumberMap in NameNode.
    (Jing Zhao and Weiyan Wang via szetszwo)

    HDFS-3866. HttpFS POM should have property where to download tomcat from (zero45 via tucu)

  BUG FIXES

    HDFS-3385. The last block of INodeFileUnderConstruction is not
    necessarily a BlockInfoUnderConstruction, so do not cast it in
    FSNamesystem.recoverLeaseInternal(..).  (szetszwo)

    HDFS-3414. Balancer does not find NameNode if rpc-address or
    servicerpc-address are not set in client configs. (atm)

    HDFS-3031. Fix complete() and getAdditionalBlock() RPCs to be idempotent
    (todd)

    HDFS-2759. Pre-allocate HDFS edit log files after writing version number.
    (atm)

    HDFS-3413. TestFailureToReadEdits timing out. (atm)

    HDFS-3422. TestStandbyIsHot timeouts too aggressive (todd)

    HDFS-3433. GetImageServlet should allow administrative requestors when
    security is enabled. (atm)

    HDFS-1153. dfsnodelist.jsp should handle invalid input parameters.
    (Ravi Phulari via eli)

    HDFS-3434. InvalidProtocolBufferException when visiting DN
    browseDirectory.jsp (eli)

    HDFS-2800. Fix cancellation of checkpoints in the standby node to be more
    reliable. (todd)

    HDFS-3391. Fix InvalidateBlocks to compare blocks including their
    generation stamps. (todd)

    HDFS-3444. hdfs groups command doesn't work with security enabled. (atm)

    HDFS-2717. BookKeeper Journal output stream doesn't check addComplete rc.
    (Ivan Kelly via umamahesh)

    HDFS-3415. Make sure all layout versions are the same for all storage
    directories in the Namenode.  (Brandon Li via szetszwo)

    HDFS-3436. In DataNode.transferReplicaForPipelineRecovery(..), it should
    use the stored generation stamp to check if the block is valid.  (Vinay
    via szetszwo)

    HDFS-3460. HttpFS proxyuser validation with Kerberos ON uses full 
    principal name. (tucu)

    HDFS-3058. HA: Bring BookKeeperJournalManager up to date with HA changes.
    (Ivan Kelly via umamahesh)

    HDFS-3368. Missing blocks due to bad DataNodes coming up and down. (shv)

    HDFS-3452. BKJM:Switch from standby to active fails and NN gets shut down
    due to delay in clearing of lock. (umamahesh)

    HDFS-3398. Client will not retry when primaryDN is down once it's just got pipeline.
    (Amith D K via umamahesh)

    HDFS-3474. Cleanup Exception handling in BookKeeper journal manager.
    (Ivan Kelly via umamahesh)

    HDFS-3468. Make BKJM-ZK session timeout configurable. (umamahesh)

    HDFS-3423. BKJM: NN startup is failing, when tries to recoverUnfinalizedSegments()
    a bad inProgress_ ZNodes. (Ivan Kelly and Uma via umamahesh)

    HDFS-3441. Race condition between rolling logs at active NN and purging at standby.
    (Rakesh R via umamahesh)

    HDFS-3484. hdfs fsck doesn't work if NN HTTP address is set to
    0.0.0.0 even if NN RPC address is configured. (atm via eli)

    HDFS-3486. offlineimageviewer can't read fsimage files that contain
    persistent delegation tokens. (Colin Patrick McCabe via eli)

    HDFS-3487. offlineimageviewer should give byte offset information
    when it encounters an exception. (Colin Patrick McCabe via eli)

    HDFS-3442. Incorrect count for Missing Replicas in FSCK report. (Andrew
    Wang via atm)

    HDFS-2025. Go Back to File View link is not working in tail.jsp.
    (Ashish and Sravan via umamahesh)

    HDFS-3501. Checkpointing with security enabled will stop working
    after ticket lifetime expires. (atm via eli)

    HDFS-3266. DFSTestUtil#waitCorruptReplicas doesn't sleep between checks.
    (Madhukara Phatak via atm)

    HDFS-3505. DirectoryScanner does not join all threads in shutdown.
    (Colin Patrick McCabe via eli)

    HDFS-3485. DataTransferThrottler will over-throttle when currentTimeMillis
    jumps (Andy Isaacson via todd)

    HDFS-2914. HA: Standby should not enter safemode when resources are low.
    (Vinay via atm)

    HDFS-3235. MiniDFSClusterManager doesn't correctly support -format option.
    (Henry Robinson via atm)

    HDFS-3514. Add missing TestParallelLocalRead. (Henry Robinson via atm)

    HDFS-3243. TestParallelRead timing out on jenkins. (Henry Robinson via todd)

    HDFS-3490. DatanodeWebHdfsMethods throws NullPointerException if
    NamenodeRpcAddressParam is not set.  (szetszwo)

    HDFS-2797. Fix misuses of InputStream#skip in the edit log code.
    (Colin Patrick McCabe via eli)

    HDFS-3517. TestStartup should bind ephemeral ports. (eli)

    HDFS-3522. If a namenode is in safemode, it should throw SafeModeException
    when getBlockLocations has zero locations.  (Brandon Li via szetszwo)

    HDFS-3408. BKJM : Namenode format fails, if there is no BK root. (Rakesh R via umamahesh)

    HDFS-3389. Document the BKJM usage in Namenode HA. (umamahesh and Ivan Kelly via umamahesh)

    HDFS-3531. EditLogFileOutputStream#preallocate should check for
    incomplete writes. (Colin Patrick McCabe via eli)

    HDFS-766. Error message not clear for set space quota out of boundary
    values. (Jon Zuanich via atm)

    HDFS-3480. Multiple SLF4J binding warning. (Vinay via eli)

    HDFS-3524. Update TestFileLengthOnClusterRestart for HDFS-3522.  (Brandon
    Li via szetszwo)

    HDFS-3559. DFSTestUtil: use Builder class to construct DFSTestUtil
    instances. (Colin Patrick McCabe via atm)

    HDFS-3551. WebHDFS CREATE should use client location for HTTP redirection.
    (szetszwo)

    HDFS-3157. Fix a bug in the case that the generation stamps of the stored
    block in a namenode and the reported block from a datanode do not match.
    (Ashish Singhi via szetszwo)

    HDFS-3575. HttpFS does not log Exception Stacktraces (brocknoland via tucu)

    HDFS-3574. Fix small race and do some cleanup in GetImageServlet (todd)

    HDFS-3581. FSPermissionChecker#checkPermission sticky bit check
    missing range check. (eli)

    HDFS-3541. Deadlock between recovery, xceiver and packet responder.
    (Vinay via umamahesh)

    HDFS-3428. Move DelegationTokenRenewer to common (tucu)

    HDFS-3491. HttpFs does not set permissions correctly (tucu)

    HDFS-3580. incompatible types; no instance(s) of type variable(s) V exist 
    so that V conforms to boolean compiling HttpFSServer.java with OpenJDK 
    (adi2 via tucu)

    HDFS-3603. Decouple TestHDFSTrash from TestTrash. (Jason Lowe via eli)

    HDFS-711. hdfsUtime does not handle atime = 0 or mtime = 0 correctly.
    (Colin Patrick McCabe via eli)

    HDFS-3548. NamenodeFsck.copyBlock fails to create a Block Reader.
    (Colin Patrick McCabe via eli)

    HDFS-3615. Two BlockTokenSecretManager findbugs warnings. (atm)

    HDFS-470. libhdfs should handle 0-length reads from FSInputStream
    correctly. (Colin Patrick McCabe via eli)

    HDFS-3492. fix some misuses of InputStream#skip.
    (Colin Patrick McCabe via eli)

    HDFS-3609. libhdfs: don't force the URI to look like hdfs://hostname:port.
    (Colin Patrick McCabe via eli)

    HDFS-2966 TestNameNodeMetrics tests can fail under load. (stevel)

    HDFS-3605. Block mistakenly marked corrupt during edit log catchup
    phase of failover. (todd and Brahma Reddy Battula via todd)

    HDFS-3690. BlockPlacementPolicyDefault incorrectly casts LOG. (eli)

    HDFS-3597. SNN fails to start after DFS upgrade. (Andy Isaacson via todd)

    HDFS-3608. fuse_dfs: detect changes in UID ticket cache. (Colin Patrick
    McCabe via atm)

    HDFS-3709. TestStartup tests still binding to the ephemeral port. (eli)

    HDFS-3720. hdfs.h must get packaged. (Colin Patrick McCabe via atm)

    HDFS-3626. Creating file with invalid path can corrupt edit log (todd)

    HDFS-3679. fuse_dfs notrash option sets usetrash. (Conrad Meyer via suresh)

    HDFS-3732. fuse_dfs: incorrect configuration value checked for connection
    expiry timer period. (Colin Patrick McCabe via atm)

    HDFS-3738. TestDFSClientRetries#testFailuresArePerOperation sets incorrect
    timeout config. (atm)

    HDFS-3756. DelegationTokenFetcher creates 2 HTTP connections, the second 
    one not properly configured. (tucu)

    HDFS-3579. libhdfs: fix exception handling. (Colin Patrick McCabe via atm)

    HDFS-3754. BlockSender doesn't shutdown ReadaheadPool threads. (eli)

    HDFS-3760. primitiveCreate is a write, not a read. (Andy Isaacson via atm)

    HDFS-3710. libhdfs misuses O_RDONLY/WRONLY/RDWR. (Andy Isaacson via atm)

    HDFS-3721. hsync support broke wire compatibility. (todd and atm)

    HDFS-3758. TestFuseDFS test failing. (Colin Patrick McCabe via eli)

    HDFS-2330. In NNStorage and FSImagePreTransactionalStorageInspector,
    IOExceptions of stream closures can mask root exceptions. (Uma Maheswara
    Rao G via szetszwo)

    HDFS-3790. test_fuse_dfs.c doesn't compile on centos 5. (Colin Patrick
    McCabe via atm)

    HDFS-3658. Fix bugs in TestDFSClientRetries and add more tests.  (szetszwo)

    HDFS-3794. WebHDFS OPEN returns the incorrect Content-Length in the HTTP
    header when offset is specified and length is omitted.
    (Ravi Prakash via szetszwo)

    HDFS-3048. Small race in BlockManager#close. (Andy Isaacson via eli)

    HDFS-3194. DataNode block scanner is running too frequently.
    (Andy Isaacson via eli)

    HDFS-3808. fuse_dfs: postpone libhdfs intialization until after fork.
    (Colin Patrick McCabe via atm)

    HDFS-3788. ByteRangeInputStream should not expect HTTP Content-Length header
    when chunked transfer-encoding is used.  (szetszwo)

    HDFS-3816. Invalidate work percentage default value should be 0.32f
    instead of 32. (Jing Zhao via suresh)

    HDFS-3707. TestFSInputChecker: improper use of skip.
    (Colin Patrick McCabe via eli)

    HDFS-3830. test_libhdfs_threaded: use forceNewInstance.
    (Colin Patrick McCabe via eli)

    HDFS-3835. Long-lived 2NN cannot perform a checkpoint if security is
    enabled and the NN restarts with outstanding delegation tokens. (atm)

    HDFS-3715. Fix TestFileCreation#testFileCreationNamenodeRestart.
    (Andrew Whang via eli)

    HDFS-3683. Edit log replay progress indicator shows >100% complete. (Plamen
    Jeliazkov via atm)

    HDFS-3731. Release upgrade must handle blocks being written from 1.0.
    (Colin Patrick McCabe via eli)

    HDFS-3856. TestHDFSServerPorts failure is causing surefire fork failure.
    (eli)

    HDFS-3860. HeartbeatManager#Monitor may wrongly hold the writelock of
    namesystem. (Jing Zhao via atm)

    HDFS-3849. When re-loading the FSImage, we should clear the existing
    genStamp and leases. (Colin Patrick McCabe via atm)

    HDFS-3864. NN does not update internal file mtime for OP_CLOSE when reading
    from the edit log. (atm)

    HDFS-3837. Fix DataNode.recoverBlock findbugs warning. (eli)

    HDFS-3733. Audit logs should include WebHDFS access. (Andy Isaacson via 
    eli)

    HDFS-2686. Remove DistributedUpgrade related code. (suresh)

    HDFS-3833. TestDFSShell fails on windows due to concurrent file 
    read/write. (Brandon Li via suresh)

    HDFS-3466. Get HTTP kerberos principal from the web authentication keytab.
    (omalley)

    HDFS-3879. Fix findbugs warning in TransferFsImage on branch-2. (eli)

    HDFS-3469. start-dfs.sh will start zkfc, but stop-dfs.sh will not stop zkfc similarly.
    (Vinay via umamahesh)

    HDFS-1490. TransferFSImage should timeout (Dmytro Molkov and Vinay via todd)

    HDFS-3828. Block Scanner rescans blocks too frequently.
    (Andy Isaacson via eli)

    HDFS-3895. hadoop-client must include commons-cli (tucu)

    HDFS-2757. Cannot read a local block that's being written to when
    using the local read short circuit. (Jean-Daniel Cryans via eli)

    HDFS-3664. BlockManager race when stopping active services.
    (Colin Patrick McCabe via eli)

    HDFS-3928. MiniDFSCluster should reset the first ExitException on shutdown. (eli)
   
    HDFS-3938. remove current limitations from HttpFS docs. (tucu)

    HDFS-3944. Httpfs resolveAuthority() is not resolving host correctly. (tucu)

    HDFS-3972. Trash emptier fails in secure HA cluster. (todd via eli)

    HDFS-4443. Remove a trailing '`' character from the HTML code generated by
    NamenodeJspHelper.generateNodeData(..).  (Christian Rohling via szetszwo)
 
  BREAKDOWN OF HDFS-3042 SUBTASKS

    HDFS-2185. HDFS portion of ZK-based FailoverController (todd)
    
    HDFS-3200. Scope all ZKFC configurations by nameservice (todd)
    
    HDFS-3223. add zkfc to hadoop-daemon.sh script (todd)
    
    HDFS-3261. TestHASafeMode fails on HDFS-3042 branch (todd)
    
    HDFS-3159. Document NN auto-failover setup and configuration (todd)
    
    HDFS-3412. Fix findbugs warnings in auto-HA branch (todd)
    
    HDFS-3432. TestDFSZKFailoverController tries to fail over too early (todd)

    HDFS-3902. TestDatanodeBlockScanner#testBlockCorruptionPolicy is broken.
    (Andy Isaacson via eli)

Release 2.0.0-alpha - 05-23-2012

  INCOMPATIBLE CHANGES

    HDFS-2676. Remove Avro RPC. (suresh)

    HDFS-2303. Unbundle jsvc. (Roman Shaposhnik and Mingjie Lai via eli)

    HDFS-3137. Bump LAST_UPGRADABLE_LAYOUT_VERSION to -16. (eli)
    
    HDFS-3138. Move DatanodeInfo#ipcPort to DatanodeID. (eli)

    HDFS-3164. Move DatanodeInfo#hostName to DatanodeID. (eli)

  NEW FEATURES

    HDFS-2978. The NameNode should expose name dir statuses via JMX. (atm)

    HDFS-395.  DFS Scalability: Incremental block reports. (Tomasz Nykiel
    via hairong)

    HDFS-2517. Add protobuf service for JounralProtocol. (suresh)

    HDFS-2518. Add protobuf service for NamenodeProtocol. (suresh)

    HDFS-2520. Add protobuf service for InterDatanodeProtocol. (suresh)

    HDFS-2519. Add protobuf service for DatanodeProtocol. (suresh)

    HDFS-2581. Implement protobuf service for JournalProtocol. (suresh)

    HDFS-2618. Implement protobuf service for NamenodeProtocol. (suresh)

    HDFS-2629. Implement protobuf service for InterDatanodeProtocol. (suresh)

    HDFS-2636. Implement protobuf service for ClientDatanodeProtocol. (suresh)

    HDFS-2642. Protobuf translators for DatanodeProtocol. (jitendra)

    HDFS-2647. Used protobuf based RPC for InterDatanodeProtocol, 
    ClientDatanodeProtocol, JournalProtocol, NamenodeProtocol. (suresh)

    HDFS-2661. Enable protobuf RPC for DatanodeProtocol. (jitendra)

    HDFS-2697. Move RefreshAuthPolicy, RefreshUserMappings, GetUserMappings 
    protocol to protocol buffers. (jitendra)

    HDFS-2880. Protobuf changes in DatanodeProtocol to add multiple storages.
    (suresh)

    HDFS-2899. Service protocol changes in DatanodeProtocol to add multiple 
    storages. (suresh)

    HDFS-2430. The number of failed or low-resource volumes the NN can tolerate
    should be configurable. (atm)

    HDFS-1623. High Availability Framework for HDFS NN. Contributed by Todd
    Lipcon, Aaron T. Myers, Eli Collins, Uma Maheswara Rao G, Bikas Saha,
    Suresh Srinivas, Jitendra Nath Pandey, Hari Mankude, Brandon Li, Sanjay
    Radia, Mingjie Lai, and Gregory Chanan

    HDFS-2941. Add an administrative command to download a copy of the fsimage
    from the NN. (atm)

    HDFS-2413. Add an API DistributedFileSystem.isInSafeMode() and change
    DistributedFileSystem to @InterfaceAudience.LimitedPrivate.
    (harsh via szetszwo)

    HDFS-3167. CLI-based driver for MiniDFSCluster. (Henry Robinson via atm)

    HDFS-3148. The client should be able to use multiple local interfaces
    for data transfer. (eli)

    HDFS-3000. Add a public API for setting quotas. (atm)

    HDFS-3102. Add CLI tool to initialize the shared-edits dir. (atm)

    HDFS-3004. Implement Recovery Mode. (Colin Patrick McCabe via eli)

    HDFS-3282. Add HdfsDataInputStream as a public API. (umamahesh)

    HDFS-3298. Add HdfsDataOutputStream as a public API.  (szetszwo)

    HDFS-234. Integration with BookKeeper logging system. (Ivan Kelly 
    via jitendra)

  IMPROVEMENTS

    HDFS-2018. Move all journal stream management code into one place.
    (Ivan Kelly via jitendra)

    HDFS-2223. Untangle depencencies between NN components (todd)

    HDFS-2351. Change Namenode and Datanode to register each of their protocols
    seperately (sanjay)

    HDFS-2337. DFSClient shouldn't keep multiple RPC proxy references (atm)
 
    HDFS-2181. Separate HDFS Client wire protocol data types (sanjay)

    HDFS-2459. Separate datatypes for Journal Protocol. (suresh)

    HDFS-2480. Separate datatypes for NamenodeProtocol. (suresh)

    HDFS-2489. Move Finalize and Register to separate file out of
    DatanodeCommand.java. (suresh)

    HDFS-2488. Separate datatypes for InterDatanodeProtocol. (suresh)

    HDFS-2496. Separate datatypes for DatanodeProtocol. (suresh)

    HDFS-2479. HDFS Client Data Types in Protocol Buffers (sanjay)

    HADOOP-7862. Hdfs changes to work with HADOOP-7862: Move the support for
    multiple protocols to lower layer so that Writable, PB and Avro can all
    use it. (sanjay)

    HDFS-2597. ClientNameNodeProtocol in Protocol Buffers. (sanjay)

    HDFS-2651. ClientNameNodeProtocol Translators for Protocol Buffers. (sanjay)

    HDFS-2650. Replace @inheritDoc with @Override. (Hari Mankude via suresh).

    HDFS-2669. Enable protobuf rpc for ClientNamenodeProtocol. (sanjay)

    HDFS-2801. Provide a method in client side translators to check for a 
    methods supported in underlying protocol. (jitendra)

    HDFS-2895. Remove Writable wire protocol types and translators to
    complete transition to protocol buffers. (suresh)

    HDFS-2992. Edit log failure trace should include transaction ID of
    error.  (Colin Patrick McCabe via eli)

    HDFS-2507. Allow saveNamespace operations to be canceled. (todd)

    HDFS-2410. Further cleanup of hardcoded configuration keys and values.
    (suresh)

    HDFS-208. name node should warn if only one dir is listed in dfs.name.dir.
    (Uma Maheswara Rao G via eli)

    HDFS-3003. Remove getHostPortString() from NameNode, replace it with
    NetUtils.getHostPortString(). (Brandon Li via atm)

    HDFS-3014. FSEditLogOp and its subclasses should have toString() method.
    (Sho Shimauchi via atm)

    HDFS-3036. Remove unused method DFSUtil#isDefaultNamenodeAddress. (atm)

    HDFS-2158. Add JournalSet to manage the set of journals. (jitendra)

    HDFS-2334. Add Closeable to JournalManager. (Ivan Kelly via jitendra)

    HDFS-1580. Add interface for generic Write Ahead Logging mechanisms.
    (Ivan Kelly via jitendra)

    HDFS-3060. Bump TestDistributedUpgrade#testDistributedUpgrade timeout (eli)

    HDFS-3021. Use generic type to declare FSDatasetInterface.  (szetszwo)

    HDFS-3056.  Add a new interface RollingLogs for DataBlockScanner logging.
    (szetszwo)

    HDFS-2731. Add command to bootstrap the Standby Node's name directories
    from the Active NameNode. (todd)

    HDFS-3082. Clean up FSDatasetInterface and change DataNode.data to package
    private.  (szetszwo)

    HDFS-3057. httpfs and hdfs launcher scripts should honor CATALINA_HOME 
    and HADOOP_LIBEXEC_DIR (rvs via tucu)

    HDFS-3088. Move FSDatasetInterface inner classes to a package.  (szetszwo)

    HDFS-3105. Add DatanodeStorage information to block recovery.  (szetszwo)

    HDFS-3086. Change Datanode not to send storage list in registration.
    (szetszwo)

    HDFS-3044. fsck move should be non-destructive by default.
    (Colin Patrick McCabe via eli)

    HDFS-3071. haadmin failover command does not provide enough detail when
    target NN is not ready to be active. (todd)

    HDFS-3089. Move FSDatasetInterface and the related classes to a package.
    (szetszwo)

    HDFS-3129. NetworkTopology: add test that getLeaf should check for
    invalid topologies (Colin Patrick McCabe via eli)

    HDFS-3155. Clean up FSDataset implemenation related code.  (szetszwo)

    HDFS-3158. LiveNodes member of NameNodeMXBean should list non-DFS used
    space and capacity per DN. (atm)

    HDFS-3172. dfs.upgrade.permission is dead code. (eli)

    HDFS-3171. The DatanodeID "name" field is overloaded. (eli)

    HDFS-3144. Refactor DatanodeID#getName by use. (eli)

    HDFS-3130. Move fsdataset implementation to a package.  (szetszwo)

    HDFS-3120. Enable hsync and hflush by default. (eli)

    HDFS-3187. Upgrade guava to 11.0.2 (todd)

    HDFS-3168. Remove unnecessary "throw IOException" and change fields to
    final in FSNamesystem and BlockManager.  (szetszwo)

    HDFS-2564. Cleanup unnecessary exceptions thrown and unnecessary casts.
    (Hari Mankude via eli)

    HDFS-3084. FenceMethod.tryFence() and ShellCommandFencer should pass
    namenodeId as well as host:port (todd)

    HDFS-3050. rework OEV to share more code with the NameNode.
    (Colin Patrick McCabe via eli)

    HDFS-3226. Allow GetConf tool to print arbitrary keys (todd)

    HDFS-3204. Minor modification to JournalProtocol.proto to make
    it generic. (suresh)

    HDFS-2505. Add a test to verify getFileChecksum(..) with ViewFS.  (Ravi
    Prakash via szetszwo)

    HDFS-3240. Drop log level of "heartbeat: ..." in BPServiceActor to DEBUG
    (todd)

    HDFS-3238. ServerCommand and friends don't need to be writables. (eli)

    HDFS-3094. add -nonInteractive and -force option to namenode -format
    command (Arpit Gupta via todd)

    HDFS-3244. Remove dead writable code from hdfs/protocol. (eli)

    HDFS-3247. Improve bootstrapStandby behavior when original NN is not active
    (todd)

    HDFS-3249. Use ToolRunner.confirmPrompt in NameNode (todd)

    HDFS-3179.  Improve the exception message thrown by DataStreamer when 
    it failed to add a datanode.  (szetszwo)

    HDFS-2983. Relax the build version check to permit rolling upgrades within
    a release. (atm)

    HDFS-3259. NameNode#initializeSharedEdits should populate shared edits dir
    with edit log segments. (atm)

    HDFS-2708. Stats for the # of blocks per DN. (atm)

    HDFS-3279. Move the FSEditLog constructor with @VisibleForTesting to
    TestEditLog.  (Arpit Gupta via szetszwo)

    HDFS-3294. Fix code indentation in NamenodeWebHdfsMethods and
    DatanodeWebHdfsMethods.  (szetszwo)

    HDFS-3263. HttpFS should read HDFS config from Hadoop site.xml files (tucu)

    HDFS-3206. Miscellaneous xml cleanups for OEV.
    (Colin Patrick McCabe via eli)

    HDFS-3169. TestFsck should test multiple -move operations in a row.
    (Colin Patrick McCabe via eli)

    HDFS-3258. Test for HADOOP-8144 (pseudoSortByDistance in
    NetworkTopology for first rack local node). (Junping Du via eli)

    HDFS-3322. Use HdfsDataInputStream and HdfsDataOutputStream in Hdfs.
    (szetszwo)

    HDFS-3339. Change INode to package private.  (John George via szetszwo)

    HDFS-3303. Remove Writable implementation from RemoteEditLogManifest.
    (Brandon Li via szetszwo)

    HDFS-2617. Replaced Kerberized SSL for image transfer and fsck
    with SPNEGO-based solution. (jghoman, omalley, tucu, and atm via eli)

    HDFS-3365. Enable users to disable socket caching in DFS client
    configuration (todd)

    HDFS-3375. Put client name in DataXceiver thread name for readBlock
    and keepalive (todd)

    HDFS-3363. Define BlockCollection and MutableBlockCollection interfaces
    so that INodeFile and INodeFileUnderConstruction do not have to be used in
    block management.  (John George via szetszwo)

    HDFS-3211. Add fence(..) and replace NamenodeRegistration with JournalInfo
    and epoch in JournalProtocol. (suresh via szetszwo)

    HDFS-3418. Rename BlockWithLocationsProto datanodeIDs field to storageIDs.
    (eli)

  OPTIMIZATIONS

    HDFS-3024. Improve performance of stringification in addStoredBlock (todd)

    HDFS-2477. Optimize computing the diff between a block report and the
    namenode state. (Tomasz Nykiel via hairong)

    HDFS-2495. Increase granularity of write operations in ReplicationMonitor
    thus reducing contention for write lock. (Tomasz Nykiel via hairong)

    HDFS-2476. More CPU efficient data structure for under-replicated,
    over-replicated, and invalidated blocks. (Tomasz Nykiel via todd)

    HDFS-3378. Remove DFS_NAMENODE_SECONDARY_HTTPS_PORT_KEY and DEFAULT. (eli)

  BUG FIXES

    HDFS-2481. Unknown protocol: org.apache.hadoop.hdfs.protocol.ClientProtocol.
    (sanjay)

    HDFS-2497. Fix TestBackupNode failure. (suresh)

    HDFS-2499. RPC client is created incorrectly introduced in HDFS-2459.
    (suresh)

    HDFS-2526. (Client)NamenodeProtocolTranslatorR23 do not need to keep a
    reference to rpcProxyWithoutRetry (atm)

    HDFS-2532. TestDfsOverAvroRpc timing out in trunk (Uma Maheswara Rao G
    via todd)

    HDFS-2666. Fix TestBackupNode failure. (suresh)

    HDFS-2663. Optional protobuf parameters are not handled correctly. (suresh)

    HDFS-2694. Removal of Avro broke non-PB NN services. (atm)

    HDFS-2687. Tests failing with ClassCastException post protobuf RPC
    changes. (suresh)

    HDFS-2700. Fix failing TestDataNodeMultipleRegistrations in trunk
    (Uma Maheswara Rao G via todd)

    HDFS-2739. SecondaryNameNode doesn't start up. (jitendra)

    HDFS-2768. BackupNode stop can not close proxy connections because
    it is not a proxy instance. (Uma Maheswara Rao G via eli)

    HDFS-2968. Protocol translator for BlockRecoveryCommand broken when
    multiple blocks need recovery. (todd)

    HDFS-3020. Fix editlog to automatically sync when buffer is full. (todd)

    HDFS-3038. Add FSEditLog.metrics to findbugs exclude list. (todd via atm)

    HDFS-2285. BackupNode should reject requests to modify namespace.
    (shv and Uma Maheswara Rao)

    HDFS-2764. TestBackupNode is racy. (atm)

    HDFS-2188. Make FSEditLog create its journals from a list of URIs rather 
    than NNStorage. (Ivan Kelly via jitendra)

    HDFS-1765. Block Replication should respect under-replication
    block priority. (Uma Maheswara Rao G via eli)

    HDFS-3093. Fix bug where namenode -format interpreted the -force flag in
    reverse. (todd)

    HDFS-3005. FSVolume.decDfsUsed(..) should be synchronized.  (szetszwo)

    HDFS-3099. SecondaryNameNode does not properly initialize metrics system.
    (atm)

    HDFS-3062. Fix bug which prevented MR job submission from creating
    delegation tokens on an HA cluster. (Mingjie Lai via todd)

    HDFS-3083. Cannot run an MR job with HA and security enabled when
    second-listed NN active. (atm)

    HDFS-3100. In BlockSender, throw an exception when it needs to verify
    checksum but the meta data does not exist.  (Brandon Li via szetszwo)

    HDFS-3132. Fix findbugs warning on HDFS trunk. (todd)

    HDFS-3156. TestDFSHAAdmin is failing post HADOOP-8202. (atm)

    HDFS-3143. TestGetBlocks.testGetBlocks is failing. (Arpit Gupta via atm)

    HDFS-3142. TestHDFSCLI.testAll is failing. (Brandon Li via atm)

    HDFS-3070. HDFS balancer doesn't ensure that hdfs-site.xml is loaded. (atm)

    HDFS-2995. start-dfs.sh should only start the 2NN for namenodes
    with dfs.namenode.secondary.http-address configured. (eli)

    HDFS-3174. Fix assert in TestPendingDataNodeMessages. (eli)

    HDFS-3199. TestValidateConfigurationSettings is failing. (todd via eli)

    HDFS-3202. NamespaceInfo PB translation drops build version. (atm)

    HDFS-3109. Remove hsqldf exclusions from pom.xml. (Ravi Prakash
    via suresh)

    HDFS-3210. JsonUtil#toJsonMap for for a DatanodeInfo should use
    "ipAddr" instead of "name". (eli)

    HDFS-3208. Bogus entries in hosts files are incorrectly displayed
    in the report. (eli)

    HDFS-3136. Remove SLF4J dependency as HDFS does not need it to fix
    unnecessary warnings. (Jason Lowe via suresh)

    HDFS-3214. InterDatanodeProtocolServerSideTranslatorPB doesn't handle
    null response from initReplicaRecovery (todd)

    HDFS-3234. Accidentally left log message in GetConf after HDFS-3226 (todd)

    HDFS-3236. NameNode does not initialize generic conf keys when started
    with -initializeSharedEditsDir (atm)

    HDFS-3248. bootstrapStandby repeated twice in hdfs namenode usage message
    (Colin Patrick McCabe via todd)

    HDFS-2696. Fix the fuse-fds build. (Bruno Mahé via eli)

    HDFS-3260. TestDatanodeRegistration should set minimum DN version in
    addition to minimum NN version. (atm)

    HDFS-3255. HA DFS returns wrong token service (Daryn Sharp via todd)

    HDFS-3256. HDFS considers blocks under-replicated if topology script is
    configured with only 1 rack. (atm)

    HDFS-2799. Trim fs.checkpoint.dir values. (Amith D K via eli)

    HDFS-2765. TestNameEditsConfigs is incorrectly swallowing IOE. (atm)

    HDFS-3268. FileContext API mishandles token service and incompatible with
    HA (Daryn Sharp via todd)

    HDFS-3284. bootstrapStandby fails in secure cluster (todd)

    HDFS-3165. HDFS Balancer scripts are refering to wrong path of
    hadoop-daemon.sh (Amith D K via eli)

    HDFS-891. DataNode no longer needs to check for dfs.network.script.
    (harsh via eli)

    HDFS-3305. GetImageServlet should consider SBN a valid requestor in a
    secure HA setup. (atm)

    HDFS-3314. HttpFS operation for getHomeDirectory is incorrect. (tucu)

    HDFS-3319. Change DFSOutputStream to not to start a thread in constructors.
    (szetszwo)

    HDFS-3181. Fix a test case in TestLeaseRecovery2.  (szetszwo)

    HDFS-3309. HttpFS (Hoop) chmod not supporting octal and sticky bit 
    permissions. (tucu)

    HDFS-3326. Append enabled log message uses the wrong variable.
    (Matthew Jacobs via eli)

    HDFS-3336. hdfs launcher script will be better off not special casing 
    namenode command with regards to hadoop.security.logger (rvs via tucu)

    HDFS-3330. If GetImageServlet throws an Error or RTE, response should not
    have HTTP "OK" status. (todd)

    HDFS-3351. NameNode#initializeGenericKeys should always set fs.defaultFS
    regardless of whether HA or Federation is enabled. (atm)

    HDFS-3359. DFSClient.close should close cached sockets. (todd)

    HDFS-3350. In INode, add final to compareTo(..), equals(..) and hashCode(),
    and remove synchronized from updatePermissionStatus(..).  (szetszwo)

    HDFS-3357. DataXceiver reads from client socket with incorrect/no timeout
    (todd)

    HDFS-3376. DFSClient fails to make connection to DN if there are many
    unusable cached sockets (todd)

    HDFS-3328. NPE in DataNode.getIpcPort. (eli)

    HDFS-3396. FUSE build fails on Ubuntu 12.04. (Colin Patrick McCabe via eli)

    HDFS-3395. NN doesn't start with HA+security enabled and HTTP address
    set to 0.0.0.0. (atm)

    HDFS-3026. HA: Handle failure during HA state transition. (atm)

    HDFS-860. fuse-dfs truncate behavior causes issues with scp.
    (Brian Bockelman via eli)

  BREAKDOWN OF HDFS-1623 SUBTASKS

    HDFS-2179. Add fencing framework and mechanisms for NameNode HA. (todd)
    
    HDFS-1974. Introduce active and standy states to the namenode. (suresh)
    
    HDFS-2407. getServerDefaults and getStats don't check operation category (atm)
    
    HDFS-1973. HA: HDFS clients must handle namenode failover and switch over to
    the new active namenode. (atm)
    
    HDFS-2301. Start/stop appropriate namenode services when transition to active
    and standby states. (suresh)
    
    HDFS-2231. Configuration changes for HA namenode. (suresh)
    
    HDFS-2418. Change ConfiguredFailoverProxyProvider to take advantage of
    HDFS-2231. (atm)
    
    HDFS-2393. Mark appropriate methods of ClientProtocol with the idempotent
    annotation. (atm)
    
    HDFS-2523. Small NN fixes to include HAServiceProtocol and prevent NPE on
    shutdown. (todd)
    
    HDFS-2577. NN fails to start since it tries to start secret manager in
    safemode. (todd)
    
    HDFS-2582. Scope dfs.ha.namenodes config by nameservice (todd)
    
    HDFS-2591. MiniDFSCluster support to mix and match federation with HA (todd)
    
    HDFS-1975. Support for sharing the namenode state from active to standby.
    (jitendra, atm, todd)
    
    HDFS-1971. Send block report from datanode to both active and standby
    namenodes. (sanjay, todd via suresh)
    
    HDFS-2616. Change DatanodeProtocol#sendHeartbeat() to return HeartbeatResponse.
    (suresh)
    
    HDFS-2622. Fix TestDFSUpgrade in HA branch. (todd)
    
    HDFS-2612. Handle refreshNameNodes in federated HA clusters (todd)
    
    HDFS-2623. Add test case for hot standby capability (todd)
    
    HDFS-2626. BPOfferService.verifyAndSetNamespaceInfo needs to be synchronized
    (todd)
    
    HDFS-2624. ConfiguredFailoverProxyProvider doesn't correctly stop
    ProtocolTranslators (todd)
    
    HDFS-2625. TestDfsOverAvroRpc failing after introduction of HeartbeatResponse
    type (todd)
    
    HDFS-2627. Determine DN's view of which NN is active based on heartbeat
    responses (todd)
    
    HDFS-2634. Standby needs to ingest latest edit logs before transitioning to
    active (todd)
    
    HDFS-2671. NN should throw StandbyException in response to RPCs in STANDBY
    state (todd)
    
    HDFS-2680. DFSClient should construct failover proxy with exponential backoff
    (todd)
    
    HDFS-2683. Authority-based lookup of proxy provider fails if path becomes
    canonicalized (todd)
    
    HDFS-2689. HA: BookKeeperEditLogInputStream doesn't implement isInProgress()
    (atm)
    
    HDFS-2602. NN should log newly-allocated blocks without losing BlockInfo (atm)
    
    HDFS-2667. Fix transition from active to standby (todd)
    
    HDFS-2684. Fix up some failing unit tests on HA branch (todd)
    
    HDFS-2679. Add interface to query current state to HAServiceProtocol (eli via
    todd)
    
    HDFS-2677. Web UI should indicate the NN state. (eli via todd)
    
    HDFS-2678. When a FailoverProxyProvider is used, DFSClient should not retry
    connection ten times before failing over (atm via todd)
    
    HDFS-2682. When a FailoverProxyProvider is used, Client should not retry for 45
    times if it is timing out to connect to server. (Uma Maheswara Rao G via todd)
    
    HDFS-2693. Fix synchronization issues around state transition (todd)
    
    HDFS-1972. Fencing mechanism for block invalidations and replications (todd)
    
    HDFS-2714. Fix test cases which use standalone FSNamesystems (todd)
    
    HDFS-2692. Fix bugs related to failover from/into safe mode. (todd)
    
    HDFS-2716. Configuration needs to allow different dfs.http.addresses for each
    HA NN (todd)
    
    HDFS-2720. Fix MiniDFSCluster HA support to work properly on Windows. (Uma
    Maheswara Rao G via todd)
    
    HDFS-2291. Allow the StandbyNode to make checkpoints in an HA setup. (todd)
    
    HDFS-2709. Appropriately handle error conditions in EditLogTailer (atm via
    todd)
    
    HDFS-2730. Refactor shared HA-related test code into HATestUtil class (todd)
    
    HDFS-2762. Fix TestCheckpoint timing out on HA branch. (Uma Maheswara Rao G via
    todd)
    
    HDFS-2724. NN web UI can throw NPE after startup, before standby state is
    entered. (todd)
    
    HDFS-2753. Fix standby getting stuck in safemode when blocks are written while
    SBN is down. (Hari Mankude and todd via todd)
    
    HDFS-2773. Reading edit logs from an earlier version should not leave blocks in
    under-construction state. (todd)
    
    HDFS-2775. Fix TestStandbyCheckpoints.testBothNodesInStandbyState failing
    intermittently. (todd)
    
    HDFS-2766. Test for case where standby partially reads log and then performs
    checkpoint. (atm)
    
    HDFS-2738. FSEditLog.selectinputStreams is reading through in-progress streams
    even when non-in-progress are requested. (atm)
    
    HDFS-2789. TestHAAdmin.testFailover is failing (eli)
    
    HDFS-2747. Entering safe mode after starting SBN can NPE. (Uma Maheswara Rao G
    via todd)
    
    HDFS-2772. On transition to active, standby should not swallow ELIE. (atm)
    
    HDFS-2767. ConfiguredFailoverProxyProvider should support NameNodeProtocol.
    (Uma Maheswara Rao G via todd)
    
    HDFS-2795. Standby NN takes a long time to recover from a dead DN starting up.
    (todd)
    
    HDFS-2592. Balancer support for HA namenodes. (Uma Maheswara Rao G via todd)
    
    HDFS-2367. Enable the configuration of multiple HA cluster addresses. (atm)
    
    HDFS-2812. When becoming active, the NN should treat all leases as freshly
    renewed. (todd)
    
    HDFS-2737. Automatically trigger log rolls periodically on the active NN. (todd
    and atm)
    
    HDFS-2820. Add a simple sanity check for HA config (todd)
    
    HDFS-2688. Add tests for quota tracking in an HA cluster. (todd)
    
    HDFS-2804. Should not mark blocks under-replicated when exiting safemode (todd)
    
    HDFS-2807. Service level authorizartion for HAServiceProtocol. (jitendra)
    
    HDFS-2809. Add test to verify that delegation tokens are honored after
    failover. (jitendra and atm)
    
    HDFS-2838. NPE in FSNamesystem when in safe mode. (Gregory Chanan via eli)
    
    HDFS-2805. Add a test for a federated cluster with HA NNs. (Brandon Li via
    jitendra)
    
    HDFS-2841. HAAdmin does not work if security is enabled. (atm)
    
    HDFS-2691. Fixes for pipeline recovery in an HA cluster: report RBW replicas
    immediately upon pipeline creation. (todd)
    
    HDFS-2824. Fix failover when prior NN died just after creating an edit log
    segment. (atm via todd)
    
    HDFS-2853. HA: NN fails to start if the shared edits dir is marked required
    (atm via eli)
    
    HDFS-2845. SBN should not allow browsing of the file system via web UI. (Bikas
    Saha via atm)
    
    HDFS-2742. HA: observed dataloss in replication stress test. (todd via eli)
    
    HDFS-2870. Fix log level for block debug info in processMisReplicatedBlocks
    (todd)
    
    HDFS-2859. LOCAL_ADDRESS_MATCHER.match has NPE when called from
    DFSUtil.getSuffixIDs when the host is incorrect (Bikas Saha via todd)
    
    HDFS-2861. checkpointing should verify that the dfs.http.address has been
    configured to a non-loopback for peer NN (todd)
    
    HDFS-2860. TestDFSRollback#testRollback is failing. (atm)
    
    HDFS-2769. HA: When HA is enabled with a shared edits dir, that dir should be
    marked required. (atm via eli)
    
    HDFS-2863. Failures observed if dfs.edits.dir and shared.edits.dir have same
    directories. (Bikas Saha via atm)
    
    HDFS-2874. Edit log should log to shared dirs before local dirs. (todd)
    
    HDFS-2890. DFSUtil#getSuffixIDs should skip unset configurations. (atm)
    
    HDFS-2792. Make fsck work. (atm)
    
    HDFS-2808. HA: haadmin should use namenode ids. (eli)
    
    HDFS-2819. Document new HA-related configs in hdfs-default.xml. (eli)
    
    HDFS-2752. HA: exit if multiple shared dirs are configured. (eli)
    
    HDFS-2894. HA: automatically determine the nameservice Id if only one
    nameservice is configured. (eli)
    
    HDFS-2733. Document HA configuration and CLI. (atm)
    
    HDFS-2794. Active NN may purge edit log files before standby NN has a chance to
    read them (todd)
    
    HDFS-2901. Improvements for SBN web UI - not show under-replicated/missing
    blocks. (Brandon Li via jitendra)
    
    HDFS-2905. HA: Standby NN NPE when shared edits dir is deleted. (Bikas Saha via
    jitendra)
    
    HDFS-2579. Starting delegation token manager during safemode fails. (todd)
    
    HDFS-2510. Add HA-related metrics. (atm)
    
    HDFS-2924. Standby checkpointing fails to authenticate in secure cluster.
    (todd)
    
    HDFS-2915. HA: TestFailureOfSharedDir.testFailureOfSharedDir() has race
    condition. (Bikas Saha via jitendra)
    
    HDFS-2912. Namenode not shutting down when shared edits dir is inaccessible.
    (Bikas Saha via atm)
    
    HDFS-2917. HA: haadmin should not work if run by regular user (eli)
    
    HDFS-2939. TestHAStateTransitions fails on Windows. (Uma Maheswara Rao G via
    atm)
    
    HDFS-2947. On startup NN throws an NPE in the metrics system. (atm)
    
    HDFS-2942. TestActiveStandbyElectorRealZK fails if build dir does not exist.
    (atm)
    
    HDFS-2948. NN throws NPE during shutdown if it fails to startup (todd)
    
    HDFS-2909. HA: Inaccessible shared edits dir not getting removed from FSImage
    storage dirs upon error. (Bikas Saha via jitendra)
    
    HDFS-2934. Allow configs to be scoped to all NNs in the nameservice. (todd)
    
    HDFS-2935. Shared edits dir property should be suffixed with nameservice and
    namenodeID (todd)
    
    HDFS-2928. ConfiguredFailoverProxyProvider should not create a NameNode proxy
    with an underlying retry proxy. (Uma Maheswara Rao G via atm)
    
    HDFS-2955. IllegalStateException during standby startup in getCurSegmentTxId.
    (Hari Mankude via atm)
    
    HDFS-2937. TestDFSHAAdmin needs tests with MiniDFSCluster. (Brandon Li via
    suresh)
    
    HDFS-2586. Add protobuf service and implementation for HAServiceProtocol.
    (suresh via atm)
    
    HDFS-2952. NN should not start with upgrade option or with a pending an
    unfinalized upgrade. (atm)
    
    HDFS-2974. MiniDFSCluster does not delete standby NN name dirs during format.
    (atm)
    
    HDFS-2929. Stress test and fixes for block synchronization (todd)
    
    HDFS-2972. Small optimization building incremental block report (todd)
    
    HDFS-2973. Re-enable NO_ACK optimization for block deletion. (todd)
    
    HDFS-2922. HA: close out operation categories (eli)
    
    HDFS-2993. HA: BackupNode#checkOperation should permit CHECKPOINT operations
    (eli)
    
    HDFS-2904. Client support for getting delegation tokens. (todd)
    
    HDFS-3013. HA: NameNode format doesn't pick up
    dfs.namenode.name.dir.NameServiceId configuration (Mingjie Lai via todd)
    
    HDFS-3019. Fix silent failure of TestEditLogJournalFailures (todd)
    
    HDFS-2958. Sweep for remaining proxy construction which doesn't go through
    failover path. (atm)
    
    HDFS-2920. fix remaining TODO items. (atm and todd)
    
    HDFS-3027. Implement a simple NN health check. (atm)
    
    HDFS-3023. Optimize entries in edits log for persistBlocks call. (todd)
    
    HDFS-2979. Balancer should use logical uri for creating failover proxy with HA
    enabled. (atm)
    
    HDFS-3035. Fix failure of TestFileAppendRestart due to OP_UPDATE_BLOCKS (todd)
    
    HDFS-3039. Address findbugs and javadoc warnings on branch. (todd via atm)

Release 0.23.10 - UNRELEASED

  INCOMPATIBLE CHANGES

  NEW FEATURES

  IMPROVEMENTS

    HDFS-5010. Reduce the frequency of getCurrentUser() calls from namenode
    (kihwal)

    HDFS-5346. Avoid unnecessary call to getNumLiveDataNodes() for each block 
    during IBR processing (Ravi Prakash via kihwal)

  OPTIMIZATIONS

  BUG FIXES

    HDFS-4998. TestUnderReplicatedBlocks fails intermittently (kihwal)

    HDFS-4329. DFSShell issues with directories with spaces in name (Cristina
    L. Abad via jeagles)

    HDFS-5526. Datanode cannot roll back to previous layout version (kihwal)

    HDFS-5557. Write pipeline recovery for the last packet in the block may
    cause rejection of valid replicas. (kihwal)

    HDFS-5558. LeaseManager monitor thread can crash if the last block is
    complete but another block is not. (kihwal)

Release 0.23.9 - 2013-07-08

  INCOMPATIBLE CHANGES

  NEW FEATURES
    
  IMPROVEMENTS
    
  OPTIMIZATIONS

  BUG FIXES

    HDFS-4867. metaSave NPEs when there are invalid blocks in repl queue.
    (Plamen Jeliazkov and Ravi Prakash via shv)

    HDFS-4862. SafeModeInfo.isManual() returns true when resources are low even
    if it wasn't entered into manually (Ravi Prakash via kihwal)

    HDFS-4832. Namenode doesn't change the number of missing blocks in
    safemode when DNs rejoin or leave (Ravi Prakash via kihwal)

    HDFS-4878. On Remove Block, block is not removed from neededReplications
    queue. (Tao Luo via shv)

    HDFS-4205. fsck fails with symlinks. (jlowe)

Release 0.23.8 - 2013-06-05

  INCOMPATIBLE CHANGES

    HDFS-4714. Log short messages in Namenode RPC server for exceptions 
    meant for clients. (kihwal)

  NEW FEATURES

  IMPROVEMENTS

  OPTIMIZATIONS

  BUG FIXES

    HDFS-4477. Secondary namenode may retain old tokens (daryn via kihwal)

    HDFS-4699. TestPipelinesFailover#testPipelineRecoveryStress fails
    sporadically (Chris Nauroth via kihwal)

    HDFS-4805. Webhdfs client is fragile to token renewal errors 
    (daryn via kihwal)

    HDFS-3875. Issue handling checksum errors in write pipeline. (kihwal)

    HDFS-4807. createSocketForPipeline() should not include timeout extension
    on connect. (Cristina L. Abad via kihwal)

Release 0.23.7 - 2013-04-18

  INCOMPATIBLE CHANGES

  NEW FEATURES

  IMPROVEMENTS

  OPTIMIZATIONS

    HDFS-4532. RPC call queue may fill due to current user lookup (daryn)

  BUG FIXES

    HDFS-4288. NN accepts incremental BR as IBR in safemode (daryn via kihwal)

    HDFS-4495. Allow client-side lease renewal to be retried beyond soft-limit
    (kihwal)

    HDFS-4128. 2NN gets stuck in inconsistent state if edit log replay fails
    in the middle (kihwal via daryn)

    HDFS-4542. Webhdfs doesn't support secure proxy users (Daryn Sharp via
    kihwal)

    HDFS-4560. Webhdfs cannot use tokens obtained by another user (daryn)

    HDFS-4566. Webdhfs token cancelation should use authentication (daryn)

    HDFS-4567. Webhdfs does not need a token for token operations (daryn via
    kihwal)

    HDFS-4577. Webhdfs operations should declare if authentication is required
    (daryn via kihwal)

    HDFS-3344. Unreliable corrupt blocks counting in TestProcessCorruptBlocks
    (kihwal)

    HDFS-3367. WebHDFS doesn't use the logged in user when opening
    connections (daryn)

    HDFS-4581. checkDiskError should not be called on network errors (Rohit
    Kochar via kihwal)

    HDFS-4649. Webhdfs cannot list large directories (daryn via kihwal)

    HDFS-4548. Webhdfs doesn't renegotiate SPNEGO token (daryn via kihwal)

Release 0.23.6 - 2013-02-06

  INCOMPATIBLE CHANGES

  NEW FEATURES

  IMPROVEMENTS

  OPTIMIZATIONS

  BUG FIXES

    HDFS-4247. saveNamespace should be tolerant of dangling lease (daryn)

    HDFS-4248. Renaming directories may incorrectly remove the paths in leases
    under the tree.  (daryn via szetszwo)

    HDFS-4385. Maven RAT plugin is not checking all source files (tgraves)

    HDFS-4426. Secondary namenode shuts down immediately after startup.
    (Arpit Agarwal via suresh)

Release 0.23.5 - 2012-11-28

  INCOMPATIBLE CHANGES

    HDFS-4080. Add a separate logger for block state change logs to enable turning
    off those logs. (Kihwal Lee via suresh)

  NEW FEATURES

  IMPROVEMENTS

  OPTIMIZATIONS

    HDFS-4075. Reduce recommissioning overhead (Kihwal Lee via daryn)

    HDFS-3990.  NN's health report has severe performance problems (daryn)

    HDFS-4181.  LeaseManager tries to double remove and prints extra messages
    (Kihwal Lee via daryn)

  BUG FIXES

    HDFS-3829. TestHftpURLTimeouts fails intermittently with JDK7  (Trevor
    Robinson via tgraves)

    HDFS-3824. TestHftpDelegationToken fails intermittently with JDK7 (Trevor
    Robinson via tgraves)

    HDFS-3224. Bug in check for DN re-registration with different storage ID
    (jlowe)

    HDFS-4090. getFileChecksum() result incompatible when called against
    zero-byte files. (Kihwal Lee via daryn)

    HDFS-4172. namenode does not URI-encode parameters when building URI for
    datanode request (Derek Dagit via bobby)

    HDFS-4182. SecondaryNameNode leaks NameCache entries (bobby)

    HDFS-4186. logSync() is called with the write lock held while releasing
    lease (Kihwal Lee via daryn)

Release 0.23.4

  INCOMPATIBLE CHANGES

  NEW FEATURES

  IMPROVEMENTS

  OPTIMIZATIONS

  BUG FIXES

    HDFS-3831. Failure to renew tokens due to test-sources left in classpath
    (jlowe via bobby)

Release 0.23.3

  INCOMPATIBLE CHANGES

  NEW FEATURES

  IMPROVEMENTS

  OPTIMIZATIONS

  BUG FIXES

    HDFS-3166. Add timeout to Hftp connections.  (Daryn Sharp via szetszwo)

    HDFS-3176. Use MD5MD5CRC32FileChecksum.readFields() in JsonUtil .  (Kihwal
    Lee via szetszwo)

    HDFS-2652. Add support for host-based delegation tokens.  (Daryn Sharp via
    szetszwo)

    HDFS-3308. Uses canonical URI to select delegation tokens in HftpFileSystem
    and WebHdfsFileSystem.  (Daryn Sharp via szetszwo)

    HDFS-3312. In HftpFileSystem, the namenode URI is non-secure but the
    delegation tokens have to use secure URI.  (Daryn Sharp via szetszwo)

    HDFS-3318. Use BoundedInputStream in ByteRangeInputStream, otherwise, it
    hangs on transfers >2 GB.  (Daryn Sharp via szetszwo)

    HDFS-3321. Fix safe mode turn off tip message.  (Ravi Prakash via szetszwo)

    HDFS-3334. Fix ByteRangeInputStream stream leakage.  (Daryn Sharp via
    szetszwo)

    HDFS-3331. In namenode, check superuser privilege for setBalancerBandwidth
    and acquire the write lock for finalizeUpgrade.  (szetszwo)

    HDFS-3577. In DatanodeWebHdfsMethods, use MessageBodyWriter instead of
    StreamingOutput, otherwise, it will fail to transfer large files.
    (szetszwo)

    HDFS-3646. LeaseRenewer can hold reference to inactive DFSClient
    instances forever. (Kihwal Lee via daryn)

    HDFS-3696. Set chunked streaming mode in WebHdfsFileSystem write operations
    to get around a Java library bug causing OutOfMemoryError.  (szetszwo)

    HDFS-3553. Hftp proxy tokens are broken (daryn)

    HDFS-3718. Datanode won't shutdown because of runaway DataBlockScanner
    thread (Kihwal Lee via daryn)

    HDFS-3861. Deadlock in DFSClient (Kihwal Lee via daryn)

    HDFS-3873. Hftp assumes security is disabled if token fetch fails (daryn)

    HDFS-3852. TestHftpDelegationToken is broken after HADOOP-8225 (daryn)

    HDFS-3890. filecontext mkdirs doesn't apply umask as expected
    (Tom Graves via daryn)

Release 0.23.2 - UNRELEASED

  INCOMPATIBLE CHANGES

    HDFS-2887. FSVolume, is a part of FSDatasetInterface implementation, should
    not be referred outside FSDataset.  A new FSVolumeInterface is defined.
    The BlockVolumeChoosingPolicy.chooseVolume(..) method signature is also
    updated.  (szetszwo)

  NEW FEATURES

    HDFS-2943. Expose last checkpoint time and transaction stats as JMX
    metrics. (atm)

  IMPROVEMENTS

    HDFS-2931. Switch DataNode's BlockVolumeChoosingPolicy to private-audience.
    (harsh via szetszwo)

    HDFS-2725. hdfs script usage information is missing the information 
    about "dfs" command (Prashant Sharma via stevel)

    HDFS-2907.  Add a conf property dfs.datanode.fsdataset.factory to make
    FSDataset in Datanode pluggable.  (szetszwo)

    HDFS-2985. Improve logging when replicas are marked as corrupt. (todd)

    HDFS-3098. Update and add tests for HADOOP-8173. (Daryn Sharp via szetszwo)

    HDFS-3104. Add tests for HADOOP-8175. (Daryn Sharp via szetszwo)

    HDFS-3066. Cap space usage of default log4j rolling policy.
    (Patrick Hunt via eli)

  OPTIMIZATIONS

  BUG FIXES
    HDFS-2923. Namenode IPC handler count uses the wrong configuration key
    (todd)

    HDFS-2869. Fix an error in the webhdfs docs for the mkdir op (harsh)

    HDFS-776.  Fix exception handling in Balancer.  (Uma Maheswara Rao G
    via szetszwo)

    HDFS-2815. Namenode sometimes oes not come out of safemode during 
    NN crash + restart. (Uma Maheswara Rao via suresh)

    HDFS-2950. Secondary NN HTTPS address should be listed as a
    NAMESERVICE_SPECIFIC_KEY. (todd)

    HDFS-2525. Race between BlockPoolSliceScanner and append. (Brandon Li
    via jitendra)

    HDFS-2938. Recursive delete of a large directory make namenode
    unresponsive. (Hari Mankude via suresh)

    HDFS-2969. ExtendedBlock.equals is incorrectly implemented (todd)

    HDFS-2944. Typo in hdfs-default.xml causes
    dfs.client.block.write.replace-datanode-on-failure.enable to be mistakenly
    disabled. (atm)

    HDFS-2981. In hdfs-default.xml, the default value of
    dfs.client.block.write.replace-datanode-on-failure.enable should be true.
    (szetszwo)

    HDFS-3008. Negative caching of local addrs doesn't work. (eli)

    HDFS-3006. In WebHDFS, when the return body is empty, set the Content-Type
    to application/octet-stream instead of application/json.  (szetszwo)

    HDFS-2991. Fix case where OP_ADD would not be logged in append(). (todd)

    HDFS-3012. Exception while renewing delegation token. (Bobby Evans via
    jitendra)

    HDFS-3032. Change DFSClient.renewLease() so that it only retries up to the
    lease soft-limit.  (Kihwal Lee via szetszwo)

    HDFS-2038. Update TestHDFSCLI to handle relative paths with globs.
    (Kihwal Lee via szetszwo)

    HDFS-3101. Cannot read empty file using WebHDFS.  (szetszwo)

    HDFS-3160. httpfs should exec catalina instead of forking it.
    (Roman Shaposhnik via eli)

Release 0.23.1 - 2012-02-17 

  INCOMPATIBLE CHANGES

  NEW FEATURES

    HDFS-2316. [umbrella] WebHDFS: a complete FileSystem implementation for 
    accessing HDFS over HTTP (szetszwo)

    HDFS-2594. Support getDelegationTokens and createSymlink in WebHDFS.
    (szetszwo)

    HDFS-2545. Change WebHDFS to support multiple namenodes in federation.
    (szetszwo)

    HDFS-2178. Contributing Hoop to HDFS, replacement for HDFS proxy with 
    read/write capabilities. (tucu)

  IMPROVEMENTS
    HDFS-2560. Refactor BPOfferService to be a static inner class (todd)

    HDFS-2544. Hadoop scripts unconditionally source
    "$bin"/../libexec/hadoop-config.sh. (Bruno Mahé via tomwhite)

    HDFS-2543. HADOOP_PREFIX cannot be overridden. (Bruno Mahé via tomwhite)

    HDFS-2562. Refactor DN configuration variables out of DataNode class
    (todd)

    HDFS-2563. Some cleanup in BPOfferService. (todd)

    HDFS-2568. Use a set to manage child sockets in XceiverServer.
    (harsh via eli)

    HDFS-2454. Move maxXceiverCount check to before starting the
    thread in dataXceiver. (harsh via eli)

    HDFS-2570. Add descriptions for dfs.*.https.address in hdfs-default.xml.
    (eli)

    HDFS-2536. Remove unused imports. (harsh via eli)

    HDFS-2566. Move BPOfferService to be a non-inner class. (todd)

    HDFS-2552. Add Forrest doc for WebHDFS REST API.  (szetszwo)

    HDFS-2587. Add apt doc for WebHDFS REST API.  (szetszwo)

    HDFS-2604. Add a log message to show if WebHDFS is enabled and a
    configuration section in the forrest doc.  (szetszwo)

    HDFS-2511. Add dev script to generate HDFS protobufs. (tucu)

    HDFS-2654. Make BlockReaderLocal not extend RemoteBlockReader2. (eli)

    HDFS-2675. Reduce warning verbosity when double-closing edit logs
    (todd)

    HDFS-2335. DataNodeCluster and NNStorage always pull fresh entropy.
    (Uma Maheswara Rao G via eli)

    HDFS-2574. Remove references to some deprecated properties in conf 
    templates and defaults files. (Joe Crobak via harsh)

    HDFS-2722. HttpFs should not be using an int for block size. (harsh)

    HDFS-2710. Add HDFS tests related to HADOOP-7933. (sid via suresh)

    HDFS-2349. Corruption detected during block transfers between DNs
    should log a WARN instead of INFO. (harsh)

    HDFS-2729. Update BlockManager's comments regarding the invalid block
    set (harsh)

    HDFS-2726. Fix a logging issue under DFSClient's createBlockOutputStream
    method (harsh)

    HDFS-554. Use System.arraycopy in BlockInfo.ensureCapacity. (harsh)

    HDFS-1314. Make dfs.blocksize accept size-indicating prefixes.
    (Sho Shimauchi via harsh)

    HDFS-69. Improve the 'dfsadmin' commandline help. (harsh)

    HDFS-2788. HdfsServerConstants#DN_KEEPALIVE_TIMEOUT is dead code. (eli)

    HDFS-362.  FSEditLog should not writes long and short as UTF8, and should
    not use ArrayWritable for writing non-array items.  (Uma Maheswara Rao G
    via szetszwo)

    HDFS-2803. Add logging to LeaseRenewer for better lease expiration debugging.
    (Jimmy Xiang via todd)

    HDFS-2817. Combine the two TestSafeMode test suites. (todd)

    HDFS-2818. Fix a missing space issue in HDFS webapps' title tags.
    (Devaraj K via harsh)

    HDFS-2397. Undeprecate SecondaryNameNode. (eli)

    HDFS-2814 NamenodeMXBean does not account for svn revision in the version 
    information. (Hitesh Shah via jitendra)

    HDFS-2784. Update hftp and hdfs for host-based token support. 
    (Kihwal Lee via jitendra)

    HDFS-2785. Update webhdfs and httpfs for host-based token support.
    (Robert Joseph Evans via jitendra)

    HDFS-2868. Expose xceiver counts via the DataNode MXBean. (harsh)

    HDFS-3139. Minor Datanode logging improvement. (eli)

  OPTIMIZATIONS

    HDFS-2130. Switch default checksum to CRC32C. (todd)

    HDFS-2533. Remove needless synchronization on some FSDataSet methods.
    (todd)

    HDFS-2129. Simplify BlockReader to not inherit from FSInputChecker.
    (todd)

    HDFS-2246. Enable reading a block directly from local file system
    for a client on the same node as the block file.  (Andrew Purtell,
    Suresh Srinivas and Jitendra Nath Pandey via szetszwo)

    HDFS-2825. Add test hook to turn off the writer preferring its local
    DN. (todd)

    HDFS-2826. Add test case for HDFS-1476 (safemode can initialize
    replication queues before exiting) (todd)

    HDFS-2864. Remove some redundant methods and the constant METADATA_VERSION
    from FSDataset.  (szetszwo)

    HDFS-2879. Change FSDataset to package private.  (szetszwo)

  BUG FIXES

    HDFS-2541. For a sufficiently large value of blocks, the DN Scanner 
    may request a random number with a negative seed value. (harsh via eli)

    HDFS-2502. hdfs-default.xml should include dfs.name.dir.restore.
    (harsh via eli)

    HDFS-2567. When 0 DNs are available, show a proper error when
    trying to browse DFS via web UI. (harsh via eli)

    HDFS-2575. DFSTestUtil may create empty files (todd)

    HDFS-2588. hdfs jsp pages missing DOCTYPE. (Dave Vronay via mattf)

    HDFS-2590. Fix the missing links in the WebHDFS forrest doc.  (szetszwo)

    HDFS-2596. TestDirectoryScanner doesn't test parallel scans. (eli)

    HDFS-2606. webhdfs client filesystem impl must set the content-type 
    header for create/append. (tucu)

    HDFS-2614. hadoop dist tarball is missing hdfs headers. (tucu)
 
    HDFS-2653. DFSClient should cache whether addrs are non-local when
    short-circuiting is enabled. (eli)

    HDFS-2649. eclipse:eclipse build fails for hadoop-hdfs-httpfs.
    (Jason Lowe via eli)

    HDFS-2640. Javadoc generation hangs. (tomwhite)

    HDFS-2553. Fix BlockPoolSliceScanner spinning in a tight loop (Uma
    Maheswara Rao G via todd)

    HDFS-2658. HttpFS introduced 70 javadoc warnings. (tucu)

    HDFS-2706. Use configuration for blockInvalidateLimit if it is set.
    (szetszwo)

    HDFS-2646. Hadoop HttpFS introduced 4 findbug warnings. (tucu)

    HDFS-2657. TestHttpFSServer and TestServerWebApp are failing on trunk. 
    (tucu)

    HDFS-2705. HttpFS server should check that upload requests have correct 
    content-type. (tucu)

    HDFS-2707. HttpFS should read the hadoop-auth secret from a file 
    instead inline from the configuration. (tucu)

    HDFS-2790. FSNamesystem.setTimes throws exception with wrong
    configuration name in the message. (Arpit Gupta via eli)

    HDFS-2810. Leases not getting renewed properly by clients (todd)

    HDFS-2751. Datanode may incorrectly drop OS cache behind reads
    even for short reads. (todd)

    HDFS-2816. Fix missing license header in httpfs findbugsExcludeFile.xml.
    (hitesh via tucu)

    HDFS-2822. processMisReplicatedBlock incorrectly identifies
    under-construction blocks as under-replicated. (todd)

    HDFS-442. dfsthroughput in test jar throws NPE (harsh)

    HDFS-2836. HttpFSServer still has 2 javadoc warnings in trunk.
    (revans2 via tucu)

    HDFS-2837. mvn javadoc:javadoc not seeing LimitedPrivate class
    (revans2 via tucu)

    HDFS-2840. TestHostnameFilter should work with localhost or 
    localhost.localdomain (tucu)

    HDFS-2791. If block report races with closing of file, replica is
    incorrectly marked corrupt. (todd)

    HDFS-2827.  When the parent of a directory is the root, renaming the
    directory results in leases updated incorrectly.  (Uma Maheswara Rao G
    via szetszwo)

    HDFS-2835. Fix findbugs and javadoc issue with GetConf.java.
    (suresh)

    HDFS-2889. getNumCurrentReplicas is package private but should be public on
    0.23 (see HDFS-2408). (Gregory Chanan via atm)

    HDFS-2893. The start/stop scripts don't start/stop the 2NN when
    using the default configuration. (eli)

Release 0.23.0 - 2011-11-01 

  INCOMPATIBLE CHANGES

    HDFS-1526. Dfs client name for a map/reduce task should be unique
    among threads. (hairong)

    HDFS-1536. Improve HDFS WebUI. (hairong)

    HDFS-2210. Remove hdfsproxy. (eli)

    HDFS-1073. Redesign the NameNode's storage layout for image checkpoints
    and edit logs to introduce transaction IDs and be more robust.
    Please see HDFS-1073 section below for breakout of individual patches.

  NEW FEATURES

    HDFS-1359. Add BlockPoolID to Block. (suresh)

    HDFS-1365. Federation: propose ClusterID and BlockPoolID format 
    (Tanping via boryas)

    HDFS-1394. Federation: modify -format option for namenode to generated 
    new blockpool id and accept newcluster (boryas)

    HDFS-1400. Federation: DataTransferProtocol uses ExtendedBlockPool to 
    include BlockPoolID in the protocol. (suresh)

    HDFS-1428. Federation : add cluster ID and block pool ID into 
    Name node web UI(Tanping via boryas)

    HDFS-1450. Federation: Introduce block pool ID into FSDatasetInterface.
    (suresh)

    HDFS-1632. Federation: data node storage structure changes and
    introduce block pool storage. (Tanping via suresh)

    HDFS-1634. Federation: Convert single threaded DataNode into 
    per BlockPool thread model.(boryas)

    HDFS-1637. Federation: FSDataset in Datanode should be created after 
    initial handshake with namenode. (boryas and jitendra)

    HDFS-1653. Federation: Block received message from datanode sends invalid 
    DatanodeRegistration. (Tanping via suresh)

    HDFS-1645. Federation: DatanodeCommond.Finalize needs to include 
    BlockPoolId.  (suresh)

    HDFS-1638. Federation: DataNode.handleDiskError needs to inform 
    ALL namenodes if a disk failed (boryas)

    HDFS-1647. Federation: Multiple namenode configuration. (jitendra)

    HDFS-1639. Federation: Add block pool management to FSDataset. (suresh)

    HDFS-1648. Federation: Only DataStorage must be locked using in_use.lock 
    and no locks must be associated with BlockPoolStorage. (Tanping via suresh)

    HDFS-1641. Federation: Datanode fields that are no longer used should 
    be removed (boryas)

    HDFS-1642. Federation: add Datanode.getDNRegistration(String bpid) 
    method  (boryas)

    HDFS-1643. Federation: remove namenode argument from DataNode 
    constructor (boryas)

    HDFS-1657. Federation: Tests that corrupt block files fail due to changed 
    file path in federation. (suresh)

    HDFS-1661. Federation: Remove unnecessary TODO:FEDERATION comments.
    (jitendra)

    HDFS-1660. Federation: Datanode doesn't start with two namenodes (boryas)

    HDFS-1650. Federation: TestReplication fails. (Tanping via suresh)

    HDFS-1651. Federation: Tests fail due to null pointer exception in 
    Datnode#shutdown() method. (Tanping via suresh)

    HDFS-1649. Federation: Datanode command to refresh namenode list at 
    the datanode. (jitendra)

    HDFS-1646. Federation: MiniDFSClsuter#waitActive() waits for ever 
    with the introduction of BPOfferService in datanode. (suresh)

    HDFS-1659. Federation: BPOfferService exits after one iteration 
    incorrectly.  (Tanping via suresh)

    HDFS-1654. Federation: Fix TestDFSUpgrade and TestDFSRollback failures.
    (suresh)
    
    HDFS-1668. Federation: Datanodes sends block pool usage information 
    to the namenode in heartbeat. (suresh)

    HDFS-1669. Federation: Fix TestHftpFileSystem failure. (suresh)

    HDFS-1670. Federation: remove dnRegistration from Datanode (boryas)

    HDFS-1662. Federation: fix unit test case, TestCheckpoint 
    and TestDataNodeMXBean (tanping via boryas)

    HDFS-1671. Federation: shutdown in DataNode should be able to 
    shutdown individual BP threads as well as the whole DN (boryas).

    HDFS-1663. Federation: Rename getPoolId() everywhere to 
    getBlockPoolId() (tanping via boryas)

    HDFS-1652. FederationL Add support for multiple namenodes in 
    MiniDFSCluster. (suresh)

    HDFS-1672. Federation: refactor stopDatanode(name) to work 
    with multiple Block Pools (boryas)

    HDFS-1687. Federation: DirectoryScanner changes for 
    federation (Matt Foley via boryas)

    HDFS-1626. Make BLOCK_INVALIDATE_LIMIT configurable. (szetszwo)

    HDFS-1655. Federation: DatablockScanner should scan blocks for 
    all the block pools. (jitendra)

    HDFS-1664. Federation: Add block pool storage usage to Namenode WebUI.
    (Tanping via suresh)

    HDFS-1674. Federation: Rename BlockPool class to BlockPoolSlice. 
    (jghoman, Tanping via suresh)

    HDFS-1673. Federation: Datanode changes to track block token secret per 
    namenode. (suresh)

    HDFS-1677. Federation: Fix TestFsck and TestListCorruptFileBlocks 
    failures. (Tanping via suresh)

    HDFS-1678. Federation: Remove unnecessary #getBlockpool() 
    for NameNodeMXBean in FSNameSystem. (Tanping via Suresh)

    HDFS-1688. Federation: Fix failures in fault injection tests,
    TestDiskError, TestDatanodeRestart and TestDFSTartupVersions. (suresh)

    HDFS-1696. Federation: when build version doesn't match - 
    datanode should wait (keep connecting) untill NN comes up 
    with the right version (boryas)

    HDFS-1681. Balancer: support per pool and per node policies. (szetszwo)

    HDFS-1695. Federation: Fix testOIV and TestDatanodeUtils 
    (jhoman and tanping via boryas)

    HDFS:1699. Federation: Fix failure of TestBlockReport.
    (Matt Foley via suresh)

    HDFS-1698. Federation: TestOverReplicatedBlocks and TestWriteToReplica 
    failing. (jhoman and jitendra)

    HDFS-1701. Federation: Fix TestHeartbeathandling.
    (Erik Steffl and Tanping Wang via suresh)

    HDFS-1693. Federation: Fix TestDFSStorageStateRecovery failure. (suresh)

    HDFS-1694. Federation: SimulatedFSDataset changes to work with
    federation and multiple block pools. (suresh)

    HDFS-1689. Federation: Configuration for namenodes. (suresh and jitendra)

    HDFS-1682. Change Balancer CLI for multiple namenodes and balancing
    policy.  (szetszwo)

    HDFS-1697. Federation: fix TestBlockRecovery (boryas)

    HDFS-1702. Federation: fix TestBackupNode and TestRefreshNamendoes
    failures. (suresh)

    HDFS-1706. Federation: TestFileAppend2, TestFileAppend3 and 
    TestBlockTokenWithDFS failing. (jitendra)

    HDFS-1704. Federation: Add a tool that lists namenodes, secondary and
    backup from configuration file. (suresh)

    HDFS-1711. Federation: create method for updating machine name in 
    DataNode.java (boryas)

    HDFS-1712. Federation: when looking up datanode we should use machineNmae 
    (in testOverReplicatedBlocks) (boryas)

    HDFS-1709. Federation: Error "nnaddr url param is null" when clicking on a 
    node from NN Live Node Link. (jitendra)

    HDFS-1714. Federation: refactor upgrade object in DataNode (boryas) 

    HDFS-1715. Federation: warning/error not generated when datanode sees 
    inconsistent/different Cluster ID between namenodes (boryas)

    HDFS-1715. Federation: warning/error not generated when datanode sees 
    inconsistent/different Cluster ID between namenodes (boryas)

    HDFS-1716. Federation: Add decommission tests for federated namenodes.
    (suresh)

    HDFS-1713. Federation: Prevent DataBlockScanner from running in tight loop.
    (jitendra)

    HDFS-1721. Federation: Configuration for principal names should not be 
    namenode specific. (jitendra)

    HDFS-1717. Federation: FSDataset volumeMap access is not synchronized
    correctly. (suresh)

    HDFS-1722. Federation: Add flag to MiniDFSCluser to differentiate between
    federation and non-federation modes. (boryas via suresh)

    HDFS-1718. Federation: MiniDFSCluster#waitActive() bug causes some tests
    to fail. (suresh)

    HDFS-1719. Federation: Fix TestDFSRemove that fails intermittently.
    (suresh)

    HDFS-1720. Federation: FSVolumeSet volumes is not synchronized correctly.
    (suresh)

    HDFS-1700. Federation: fsck needs to work with federation changes.
    (Matt Foley via suresh)

    HDFS-1482. Add listCorruptFileBlocks to DistributedFileSystem.
    (Patrick Kling via hairong)

    HDFS-1448. Add a new tool Offline Edits Viewer (oev).  (Erik Steffl
    via szetszwo)

    HDFS-1735. Federation: merge FSImage change in federation to
    FSImage+NNStorage refactoring in trunk. (suresh)

    HDFS-1737. Federation: Update the layout version for federation
    changes. (suresh)

    HDFS-1744. Federation: Add new layout version to offline image viewer
    and edits viewer. (suresh)

    HDFS-1745. Federation: Fix fault injection test failures. (suresh)

    HDFS-1746. Federation: TestFileAppend3 fails intermittently. (jitendra)

    HDFS-1703. Improve start/stop scripts and add decommission tool for
    federation. (Tanping Wang, Erik Steffl via suresh)

    HDFS-1749. Federation: TestListCorruptFileBlocks failing in federation 
    branch. (jitendra)

    HDFS-1754. Federation: testFsck fails. (boryas)

    HDFS-1755. Federation: The BPOfferService must always connect to namenode
    as the login user. (jitendra)

    HDFS-1675. Support transferring RBW between datanodes. (szetszwo)

    HDFS-1791. Federation: Add command to delete block pool directories 
    from a datanode. (jitendra)

    HDFS-1761. Add a new DataTransferProtocol operation, Op.TRANSFER_BLOCK,
    for transferring RBW/Finalized with acknowledgement and without using RPC.
    (szetszwo)

    HDFS-1813. Federation: Authentication using BlockToken in RPC to datanode 
               fails. (jitendra)

    HDFS-1630. Support fsedits checksum. (hairong)

    HDFS-1606. Provide a stronger data guarantee in the write pipeline by
    adding a new datanode when an existing datanode failed.  (szetszwo)

    HDFS-1442. Api to get delegation token in Hdfs class. (jitendra)

    HDFS-1070. Speedup namenode image loading and saving by storing only
    local file names. (hairong)
    
    HDFS-1751. Intrinsic limits for HDFS files, directories (daryn via boryas).

    HDFS-1873. Federation: Add cluster management web console.
    (Tanping Wang via suresh)

    HDFS 1911 HDFS tests for the newly added viewfs

    HDFS-1814. Add "hdfs groups" command to query the server-side groups
    resolved for a user. (Aaron T. Myers via todd)

    HDFS-1914. Federation: namenode storage directories must be configurable
    specific to name service. (suresh)

    HDFS-1963. Create RPM and Debian packages for HDFS. Changes deployment
    layout to be consistent across the binary tgz, rpm, and deb.
    (Eric Yang via omalley)

    HDFS-2058. Change Data Transfer wire protocol to use protocol buffers.
    (todd)

    HDFS-2055. Add hflush support to libhdfs. (Travis Crawford via eli)
   
    HDFS-2083. Query JMX statistics over http via JMXJsonServlet. (tanping)

    HDFS-2156. Make hdfs and mapreduce rpm only depend on the same major 
    version for common and hdfs. (eyang via omalley)

    HDFS-2202. Add a new DFSAdmin command to set balancer bandwidth of
    datanodes without restarting.  (Eric Payne via szetszwo)

    HDFS-2284. Add a new FileSystem, webhdfs://, for supporting write Http
    access to HDFS.  (szetszwo)

    HDFS-2317. Support read access to HDFS in WebHDFS.  (szetszwo)

    HDFS-2338. Add configuration option to enable/disable WebHDFS.
    (jitendra via szetszwo)

    HDFS-2318. Provide authentication to WebHDFS using SPNEGO and delegation
    tokens.  (szetszwo)

    HDFS-2340. Support getFileBlockLocations and getDelegationToken in WebHDFS.
    (szetszwo)

    HDFS-2348. Support getContentSummary and getFileChecksum in WebHDFS.
    (szetszwo)

    HDFS-2385. Support renew and cancel delegation tokens in WebHDFS.
    (szetszwo)

    HDFS-2539. Support doAs and GETHOMEDIRECTORY in WebHDFS.
    (szetszwo)

  IMPROVEMENTS

    HDFS-1875. MiniDFSCluster hard-codes dfs.datanode.address to localhost
    (Eric Payne via mattf)

    HDFS-2019. Fix all the places where Java method File.list is used with
    FileUtil.list API (Bharath Mundlapudi via mattf)

    HDFS-1934. Fix NullPointerException when certain File APIs return null
    (Bharath Mundlapudi via mattf)

    HDFS-1510. Added test-patch.properties required by test-patch.sh (nigel)

    HDFS-1628. Display full path in AccessControlException.  (John George
    via szetszwo)

    HDFS-1707. Federation: Failure in browsing data on new namenodes. 
    (jitendra)

    HDFS-1683. Test Balancer with multiple NameNodes.  (szetszwo)

    HDFS-1547. Improve decommission mechanism. (suresh)

    HDFS-2143. Federation: In cluster web console, add link to namenode page
    that displays live and dead datanodes. (Ravi Prakash via suresh)

    HDFS-1588. Remove hardcoded strings for configuration keys, "dfs.hosts"
    and "dfs.hosts.exlude". (Erik Steffl via suresh)

    HDFS-1481. NameNode should validate fsimage before rolling. (hairong)

    HDFS-1506. Refactor fsimage loading code. (hairong)

    HDFS-1533. A more elegant FileSystem#listCorruptFileBlocks API
    (HDFS portion) (Patrick Kling via hairong)

    HDFS-1476. listCorruptFileBlocks should be functional while the
    name node is in safe mode. (Patrick Kling via hairong)

    HDFS-1534. Fix some incorrect logs in FSDirectory. (eli)
    
    HDFS-1539. A config option for the datanode to fsycn a block file
    when block is completely written. (dhruba)

    HDFS-1335. HDFS side change of HADDOP-6904: RPC compatibility. (hairong)

    HDFS-1557. Separate Storage from FSImage. (Ivan Kelly via jitendra)
    
    HDFS-560 Enhancements/tuning to hadoop-hdfs/build.xml

    HDFS-1629. Add a method to BlockPlacementPolicy for keeping the chosen
    nodes in the output array.  (szetszwo)

    HDFS-1731. Allow using a file to exclude certain tests from build (todd)

    HDFS-1736. Remove the dependency from DatanodeJspHelper to FsShell.
    (Daryn Sharp via szetszwo)
    
    HDFS-780. Revive TestFuseDFS. (eli)

    HDFS-1445. Batch the calls in DataStorage to FileUtil.createHardLink().
    (Matt Foley via jghoman)

    HDFS-1763. Replace hard-coded option strings with variables from
    DFSConfigKeys. (eli)

    HDFS-1541. Not marking datanodes dead when namenode in safemode.
    (hairong)

    HDFS-1120. Make DataNode's block-to-device placement policy pluggable
    (Harsh J Chouraria via todd)

    HDFS-1785. In BlockReceiver and DataXceiver, clientName.length() is used
    multiple times for determining whether the source is a client or a
    datanode.  (szetszwo)

    HDFS-1789. Refactor frequently used codes from DFSOutputStream and
    DataXceiver.  (szetszwo)

    HDFS-1767. Namenode ignores non-initial block report from datanodes
    when in safemode during startup. (Matt Foley via suresh)

    HDFS-1817. Move pipeline_Fi_[39-51] from TestFiDataTransferProtocol
    to TestFiPipelineClose.  (szetszwo)

    HDFS-1760. In FSDirectory.getFullPathName(..), it is better to return "/"
    for root directory instead of an empty string.  (Daryn Sharp via szetszwo)

    HDFS-1833. Reduce repeated string constructions and unnecessary fields,
    and fix comments in BlockReceiver.PacketResponder.  (szetszwo)

    HDFS-1486. Generalize CLITest structure and interfaces to faciliate
    upstream adoption (e.g. for web testing). (cos)

    HDFS-1844. Move "fs -help" shell command tests from HDFS to COMMOM; see
    also HADOOP-7230.  (Daryn Sharp via szetszwo)

    HDFS-1840. In DFSClient, terminate the lease renewing thread when all files
    being written are closed for a grace period, and start a new thread when
    new files are opened for write.  (szetszwo)

    HDFS-1854. make failure message more useful in
    DFSTestUtil.waitReplication(). (Matt Foley via eli)

    HDFS-1562. Add rack policy tests. (eli)
 
    HDFS-1856. TestDatanodeBlockScanner waits forever, errs without giving 
    information. (Matt Foley via eli)

    HDFS-1295. Improve namenode restart times by short-circuiting the
    first block reports from datanodes. (Matt Foley via suresh)
    Corrected merge error in DataNode.java. (Matt Foley)

    HDFS-1843. Discover file not found early for file append. 
    (Bharath Mundlapudi via jitendra)

    HDFS-1862. Improve test reliability of HDFS-1594. (Aaron T. Myers via eli)

    HDFS-1846. Preallocate edit log with OP_INVALID instead of zero bytes
    to ensure blocks are actually allocated. (Aaron T. Myers via todd)

    HDFS-1741. Provide a minimal pom file to allow integration of HDFS into Sonar
    analysis (cos)

    HDFS-1870. Move and rename DFSClient.LeaseChecker to a seperated class
    LeaseRenewer.  (szetszwo)

    HDFS-1866. Document dfs.datanode.max.transfer.threads in hdfs-default.xml
    (Harsh J Chouraria via todd)

    HDFS-1890. Improve the name, class and value type of the map
    LeaseRenewer.pendingCreates.  (szetszwo)

    HDFS-1865. Share LeaseRenewer among DFSClients so that there is only a
    LeaseRenewer thread per namenode per user.  (szetszwo)

    HDFS-1906. Remove logging exception stack trace in client logs when one of
    the datanode targets to read from is not reachable. (suresh)

    HDFS-1378. Edit log replay should track and report file offsets in case of
    errors. (Aaron T. Myers and Todd Lipcon via todd)

    HDFS-1917. Separate hdfs jars from common in ivy configuration.  (Eric Yang
    via szetszwo)

    HDFS-1899. GenericTestUtils.formatNamenode should be moved to DFSTestUtil
    (Ted Yu via todd)

    HDFS-1117. Metrics 2.0 HDFS instrumentation. (Luke Lu via suresh)

    HDFS-1946. HDFS part of HADOOP-7291. (eli)

    HDFS-1945. Removed the deprecated fields in DataTransferProtocol.
    (szetszwo)

    HDFS-1730. Use DaemonFactory from common and delete it from HDFS.
    (Tanping via suresh)

    HDFS-1573. Add useful tracing information to Lease Renewer thread names
    (todd)

    HDFS-1939. In ivy.xml, test conf should not extend common conf.
    (Eric Yang via szetszwo)

    HDFS-1332  Include more information in exceptions and debug messages
    when BlockPlacementPolicy cannot be satisfied.  (Ted Yu via szetszwo)

    HDFS-1958. Confirmation should be more lenient of user input when
    formatting the NameNode. (todd)

    HDFS-1905. Improve namenode -format command by not making -clusterId
    parameter mandatory. (Bharath Mundlapudi via suresh)

    HDFS-1877. Add a new test for concurrent read and write.  (CW Chung
    via szetszwo)

    HDFS-1959. Better error message for missing namenode directory. (eli)

    HDFS-1996. ivy: hdfs test jar should be independent to common test jar.
    (Eric Yang via szetszwo)

    HDFS-1812. TestHDFSCLI should clean up cluster in teardown method.
    (Uma Maheswara Rao G via todd)

    HDFS-1884. Improve TestDFSStorageStateRecovery to properly throw in the
    case of errors. (Aaron T. Myers via todd)

    HDFS-1727. fsck command should display command usage if user passes any
    illegal argument. (Sravan Kumar via todd)

    HDFS-1636. If dfs.name.dir points to an empty dir, namenode format
    shouldn't require confirmation. (Harsh J Chouraria via todd)

    HDFS-1966. Encapsulate individual DataTransferProtocol op headers.
    (szetszwo)

    HDFS-2024. Format TestWriteRead source codes.  (CW Chung via szetszwo)

    HDFS-1968. Enhance TestWriteRead to support position/sequential read,
    append, truncate and verbose options.  (CW Chung via szetszwo)

    HDFS-1986. Add option to get http/https address from 
    DFSUtil#getInfoServer(). (Tanping via suresh)

    HDFS-2029. In TestWriteRead, check visible length immediately after
    openning the file and fix code style.  (John George via szetszwo)

    HDFS-2040. Only build libhdfs if a flag is passed. (eli)

    HDFS-1586. Add InterfaceAudience and InterfaceStability annotations to 
    MiniDFSCluster. (suresh)

    HDFS-2003. Separate FSEditLog reading logic from edit log memory state
    building logic. (Ivan Kelly via todd)

    HDFS-2066. Create a package and individual class files for
    DataTransferProtocol.  (szetszwo)

    HADOOP-7106. Reorganize project SVN layout to "unsplit" the projects.
    (todd, nigel)

    HDFS-2046. Force entropy to come from non-true random for tests. (todd)

    HDFS-2073. Add @Override annotation to NameNode. (suresh)

    HDFS-420. Fuse-dfs should cache fs handles. (Brian Bockelman and eli)

    HDFS-1568. Improve the log messages in DataXceiver.  (Joey Echeverria via
    szetszwo)

    HDFS-2100. Improve TestStorageRestore. (atm)

    HDFS-2092. Remove some object references to Configuration in DFSClient.
    (Bharath Mundlapudi via szetszwo)

    HDFS-2087. Declare methods in DataTransferProtocol interface, and change
    Sender and Receiver to implement the interface.  (szetszwo)

    HDFS-1723. quota errors messages should use the same scale. (Jim Plush via
    atm)

    HDFS-2110. StreamFile and ByteRangeInputStream cleanup. (eli)

    HDFS-2107. Move block management code from o.a.h.h.s.namenode to a new
    package o.a.h.h.s.blockmanagement.  (szetszwo)

    HDFS-2109. Store uMask as member variable to DFSClient.Conf.  (Bharath
    Mundlapudi via szetszwo)

    HDFS-2111. Add tests for ensuring that the DN will start with a few bad
    data directories. (Harsh J Chouraria via todd)

    HDFS-2134. Move DecommissionManager to the blockmanagement package.
    (szetszwo)

    HDFS-1977. Stop using StringUtils.stringifyException(). 
    (Bharath Mundlapudi via jitendra)

    HDFS-2131. Add new tests for the -overwrite/-f option in put and
    copyFromLocal by HADOOP-7361.  (Uma Maheswara Rao G via szetszwo)

    HDFS-2140. Move Host2NodesMap to the blockmanagement package.  (szetszwo)

    HDFS-2154. In TestDFSShell, use TEST_ROOT_DIR and fix some deprecated
    warnings.  (szetszwo)

    HDFS-2153. Move DFSClientAdapter to test and fix some javac warnings in
    OfflineEditsViewerHelper.  (szetszwo)

    HDFS-2159. Deprecate DistributedFileSystem.getClient() and fixed the
    deprecated warnings in DFSAdmin.  (szetszwo)

    HDFS-2157. Improve header comment in o.a.h.hdfs.server.namenode.NameNode.
    (atm via eli)

    HDFS-2147. Move cluster network topology to block management and fix some
    javac warnings.  (szetszwo)

    HDFS-2141. Remove NameNode roles Active and Standby (they become
    states of the namenode). (suresh)

    HDFS-2161. Move createNamenode(..), createClientDatanodeProtocolProxy(..)
    and Random object creation to DFSUtil; move DFSClient.stringifyToken(..)
    to DelegationTokenIdentifier.  (szetszwo)

    HDFS-1774. Small optimization to FSDataset. (Uma Maheswara Rao G via eli)

    HDFS-2167.  Move dnsToSwitchMapping and hostsReader from FSNamesystem to
    DatanodeManager.  (szetszwo)

    HDFS-2116. Use Mokito in TestStreamFile and TestByteRangeInputStream.
    (Plamen Jeliazkov via shv)

    HDFS-2112.  Move ReplicationMonitor to block management.  (Uma Maheswara
    Rao G via szetszwo)

    HDFS-1739.  Add available volume size to the error message when datanode
    throws DiskOutOfSpaceException.  (Uma Maheswara Rao G via szetszwo)

    HDFS-2144. If SNN shuts down during initialization it does not log the
    cause. (Ravi Prakash via atm)

    HDFS-2180. Refactor NameNode HTTP server into new class. (todd)
    
    HDFS-2198. Remove hardcoded configuration keys. (suresh)

    HDFS-2149. Move EditLogOp serialization formats into FsEditLogOp
    implementations. (Ivan Kelly via todd)

    HDFS-2191. Move datanodeMap from FSNamesystem to DatanodeManager.
    (szetszwo)

    HDFS-2200. Change FSNamesystem.LOG to package private. (szetszwo)

    HDFS-2195. Refactor StorageDirectory to not be an non-static inner class.
    (todd via eli)

    HDFS-2212. Refactor double-buffering code out of EditLogOutputStreams.
    (todd via eli)

    HDFS-2199. Move blockTokenSecretManager from FSNamesystem to BlockManager.
    (Uma Maheswara Rao G via szetszwo)

    HDFS-2187. Make EditLogInputStream act like an iterator over FSEditLogOps
    (Ivan Kelly and todd via todd)

    HDFS-2225. Refactor edit log file management so it's not in classes
    which should be generic to the type of edit log storage. (Ivan Kelly
    via todd)

    HDFS-2108. Move datanode heartbeat handling from namenode package to
    blockmanagement package.  (szetszwo)

    HDFS-2226. Clean up counting of operations in FSEditLogLoader (todd)

    HDFS-2228. Move block and datanode code from FSNamesystem to
    BlockManager and DatanodeManager.  (szetszwo)

    HDFS-2238. In NamenodeFsck.toString(), uses StringBuilder.(..) instead of
    string concatenation.  (Uma Maheswara Rao G via szetszwo)
   
    HDFS-2230. ivy to resolve/retrieve latest common-tests jar published by 
    hadoop common maven build. (gkesavan)

    HDFS-2227. getRemoteEditLogManifest should pull its information from
    FileJournalManager during checkpoint process (Ivan Kelly and Todd Lipcon
    via todd)

    HDFS-2239. Reduce access levels of the fields and methods in FSNamesystem.
    (szetszwo)

    HDFS-2241. Remove implementing FSConstants interface to just get the
    constants from the interface. (suresh)

    HDFS-2237. Change UnderReplicatedBlocks from public to package private.
    (szetszwo)

    HDFS-2233. Add WebUI tests with URI reserved chars. (eli)

    HDFS-2265. Remove unnecessary BlockTokenSecretManager fields/methods from
    BlockManager.  (szetszwo)

    HDFS-2260. Refactor BlockReader into an interface and implementation.
    (todd)

    HDFS-2096. Mavenization of hadoop-hdfs (Alejandro Abdelnur via tomwhite)

    HDFS-2273.  Refactor BlockManager.recentInvalidateSets to a new class.
    (szetszwo)

    HDFS-2266.  Add Namesystem and SafeMode interfaces to avoid directly
    referring to FSNamesystem in BlockManager. (szetszwo)

    HDFS-1217.  Change some NameNode methods from public to package private.
    (Laxman via szetszwo)

    HDFS-2332. Add test for HADOOP-7629 (using an immutable FsPermission
    object as an RPC parameter fails). (todd)

    HDFS-2363. Move datanodes size printing from FSNamesystem.metasave(..)
    to BlockManager.  (Uma Maheswara Rao G via szetszwo)

    HDFS-2209. Make MiniDFS easier to embed in other apps. (stevel)

    HDFS-2205. Log message for failed connection to datanode is not
    followed by a success message. (Ravi Prakash via stevel)

    HDFS-2401. Running a set of methods in a Single Test Class.
    (Jonathan Eagles via mahadev)

    HDFS-2471. Add federation documentation. (suresh)

    HDFS-2485. Improve code layout and constants in UnderReplicatedBlocks
    (stevel)

    HDFS-2356.  Support case insensitive query parameter names in WebHDFS.
    (szetszwo)

    HDFS-2368.  Move SPNEGO conf properties from hdfs-default.xml to
    hdfs-site.xml.  (szetszwo)

    HDFS-2395. Add a root element in the JSON responses of WebHDFS.
    (szetszwo)

    HDFS-2427. Change the default permission in WebHDFS to 755 and add range
    check/validation for all parameters.  (szetszwo)

    HDFS-2501. Add version prefix and root methods to WebHDFS.  (szetszwo)

    HDFS-1869. mkdirs should use the supplied permission for all of the created
    directories. (Daryn Sharp via szetszwo)

    HDFS-2355. Federation: enable using the same configuration file across 
    all the nodes in the cluster. (suresh)

    HDFS-2371. Refactor BlockSender.java for better readability. (suresh)

    HDFS-2493. Remove reference to FSNamesystem in blockmanagement classes.
    (szetszwo)

    HDFS-2294. Download of commons-daemon TAR should not be under target (tucu)

    HDFS-2322. the build fails in Windows because commons-daemon TAR cannot be 
    fetched. (tucu)

    HDFS-2436. Change FSNamesystem.setTimes(..) for allowing setting times on
    directories.  (Uma Maheswara Rao G via szetszwo)

    HDFS-2512. Add textual error message to data transfer protocol responses
    (todd)

    HDFS-2521. Remove custom checksum headers from data transfer protocol
    (todd)

    HDFS-2308. NamenodeProtocol.endCheckpoint is vestigial and can be removed.
    (eli)

  OPTIMIZATIONS

    HDFS-1458. Improve checkpoint performance by avoiding unnecessary image
    downloads and loading. (hairong)

    HDFS-1601. Pipeline ACKs are sent as lots of tiny TCP packets (todd)

    HDFS-1826. NameNode should save image to name directories in parallel
    during upgrade. (Matt Foley via hairong)

    HDFS-2030. Improve usability of namenode -upgrade command.
    (Bharath Mundlapudi via suresh)

    HDFS-2056. Update fetchdt usage. (Tanping Wang via jitendra)

    HDFS-2118. Couple dfs data dir improvements. (eli)

    HDFS-2500. Avoid file system operations in BPOfferService thread while
    processing deletes. (todd)

    HDFS-2465. Add HDFS support for fadvise readahead and drop-behind. (todd)

  BUG FIXES

    HDFS-2347. Fix checkpointTxnCount's comment about editlog size. 
    (Uma Maheswara Rao G via mattf)

    HDFS-2011. Removal and restoration of storage directories on checkpointing
    failure doesn't work properly. (Ravi Prakash via mattf)

    HDFS-1955. FSImage.doUpgrade() was made too fault-tolerant by HDFS-1826.
    (mattf)

    HDFS-2061. Two minor bugs in BlockManager block report processing. (mattf)

    HDFS-1449. Fix test failures - ExtendedBlock must return 
    block file name in #getBlockName(). (suresh)

    HDFS-1680. Fix TestBalancer. (szetszwo)

    HDFS-1705. Balancer command throws NullPointerException. (suresh via
    szetszwo)

    HDFS-1559. Add missing UGM overrides to TestRefreshUserMappings
    (Todd Lipcon via eli)

    HDFS-1585. Fix build after HDFS-1547 (todd)

    HDFS-1684. Balancer cannot start with with multiple namenodes.  (szetszwo)

    HDFS-1516. mvn-install is broken after 0.22 branch creation. (cos)

    HDFS-1360. TestBlockRecovery should bind ephemeral ports.
    (Todd Lipcon via hairong)

    HDFS-1551. Fix pom templates dependency list (gkesavan)

    HDFS-1509. A savenamespace command writes the fsimage and edits into
    all configured directories. (dhruba)

    HDFS-1540. Make Datanode handle errors from RPC calls to namenode
    more elegantly. (dhruba)

    HDFS-1463. Accesstime of a file is not updated in safeMode. (dhruba)

    HDFS-863. Potential deadlock in TestOverReplicatedBlocks. 
    (Ken Goodhope via jghoman)

    HDFS-1607. Fix referenced to misspelled method name getProtocolSigature
    (todd)

    HDFS-1610. Fix TestClientProtocolWithDelegationToken and TestBlockToken
    on trunk after HADOOP-6904 (todd)

    HDFS-1600. Fix release audit warnings on trunk. (todd)

    HDFS-1691. Remove a duplicated static initializer for reading default
    configurations in DFSck.  (Alexey Diomin via szetszwo)

    HDFS-1748. Balancer utilization classification is incomplete.  (szetszwo)

    HDFS-1738. change hdfs jmxget to return an empty string instead of 
    null when an attribute value is not available (tanping vi boryas)

    HDFS-1757. Don't compile fuse-dfs by default. (eli)

    HDFS-1770. TestFiRename fails due to invalid block size. (eli)

    HDFS-1797. Fix new findbugs warning introduced by HDFS-1120 (todd)

    HDFS-1611. Fix up some log messages in DFSClient and MBean registration
    (Uma Maheswara Rao G via todd)

    HDFS-1543. Reduce dev. cycle time by moving system testing artifacts from
    default build and push to maven for HDFS (Luke Lu via cos)

    HDFS-1818. TestHDFSCLI is failing on trunk after HADOOP-7202.
    (Aaron T. Myers via todd)

    HDFS-1828. TestBlocksWithNotEnoughRacks intermittently fails assert.
    (Matt Foley via eli)

    HDFS-1824. delay instantiation of file system object until it is
     needed (linked to HADOOP-7207) (boryas)

    HDFS-1831. Fix append bug in FileContext and implement CreateFlag
    check (related to HADOOP-7223). (suresh)

    HDFS-1594. When the disk becomes full Namenode is getting shutdown and 
    not able to recover. (Aaron T. Myers via eli)

    HDFS-1822. Handle editlog opcode conflict with 0.20.203 during upgrade,
    by throwing an error to indicate the editlog needs to be empty.
    (suresh)

    HDFS-1808. TestBalancer waits forever, errs without giving information.
    (Matt Foley via eli)

    HDFS-1829. TestNodeCount waits forever, errs without giving information.
    (Matt Foley via eli)

    HDFS-1860. when renewing/canceling DelegationToken over http we need to
     pass exception information back to the caller.(boryas)

    HDFS-1871. Mapreduce build fails due to MiniDFSCluster change from
    HDFS-1052. (suresh)

    HDFS-1876. One MiniDFSCluster constructor ignores numDataNodes parameter
    (todd)

    HDFS-1773. Do not show decommissioned datanodes, which are not in both
    include and exclude lists, on web and JMX interfaces.
    (Tanping Wang via szetszwo)

    HDFS-1888. MiniDFSCluster#corruptBlockOnDatanodes() access must be
    public. (suresh)

    HDFS-1889. incorrect path in start/stop dfs script. (John George via eli)

    HDFS-1891. Disable IPV6 for junit tests to fix TestBackupNode failure.
    (suresh)

    HDFS-1898. Tests failing on trunk due to use of NameNode.format.
    (todd via eli)

    HDFS-1902. Fix setrep path display for TestHDFSCLI.  (Daryn Sharp
    via szetszwo)

    HDFS-1827. Fix timeout problem in TestBlockReplacement.  (Matt Foley
    via szetszwo)

    HDFS-1908. Fix a NullPointerException in fi.DataTransferTestUtil.
    (szetszwo)

    HDFS-1912. Update tests for FsShell standardized error messages.
    (Daryn Sharp via szetszwo)

    HDFS-1903. Fix path display for rm/rmr in TestHDFSCLI and TestDFSShell.
    (Daryn Sharp via szetszwo)

    HDFS-1627. Fix NullPointerException in Secondary NameNode. (hairong)

    HDFS-1928. Fix path display for touchz in TestHDFSCLI.
    (Daryn Sharp via todd)

    HDFS-1938. Fix ivy-retrieve-hdfs dependence in build.xml and aop.xml.
    (Eric Yang via szetszwo)

    HDFS-1929. TestEditLogFileOutputStream fails if running on same host as NN
    (Aaron T. Myers via todd)

    HDFS-1933. Update TestDFSShell for improved "test" shell command. (Daryn
    Sharp via todd)
    
    HDFS-1931. Update TestDFSShell for improved "du" shell command. (Daryn
    Sharp via todd)

    HDFS-1439. HDFS Federation: Fix compilation error in TestFiHftp. (suresh)

    HDFS-1881. Federation: after taking snapshot the current directory 
    of datanode is empty. (Tanping Wang via suresh)

    HDFS-1927. Fix a bug which causes ip=null in NameNode audit log.
    (John George via szetszwo)

    HDFS-1953. Federation: Change name node mxbean name in cluster web 
    console. (Tanping Wang via suresh)

    HDFS-1922. Fix recurring failure of TestJMXGet (Luke Lu via todd)

    HDFS-1371. One bad node can incorrectly flag many files as corrupt.
    (Tanping Wang via jitendra)

    HDFS-1943. Fail to start datanode while start-dfs.sh is executed by 
    root user. (Wei Yongjun via jghoman)

    HDFS-1983. Fix path display for copy and rm commands in TestHDFSCLI and
    TestDFSShell. (Daryn Sharp via todd)

    HDFS-1999. Tests use deprecated configs. (Aaron T. Myers via eli)

    HDFS-1592. Datanode startup doesn't honor volumes.tolerated. 
    (Bharath Mundlapudi via jitendra)

    HDFS-1920. libhdfs does not build for ARM processors.
    (Trevor Robinson via eli)

    HDFS-1936. Layout version change from HDFS-1822 causes upgrade failure.
    (suresh)

    HDFS-2021. Update numBytesAcked before sending the ack in PacketResponder.
    (John George via szetszwo)

    HDFS-2020. Fix TestDFSUpgradeFromImage by removing the use of DataNode
    as a singleton. (suresh via todd)

    HDFS-2022. ant binary should build libhdfs. (Eric Yang via eli)

    HDFS-2014. Change HDFS scripts to work in developer enviroment post
    RPM packaging changes. (Eric Yang via suresh)

    HDFS-1995. Federation: Minor bug fixes and modification cluster web UI.
    (Tanping Wang via suresh)

    HDFS-1907. Fix position read for reading still-being-written file in
    DFSInputStream.  (John George via szetszwo)

    HDFS-1923. In TestFiDataTransferProtocol2, reduce random sleep time period
    and increase the number of datanodes.  (szetszwo)

    HDFS-1149. Lease reassignment should be persisted to the edit log.
    (Aaron T. Myers via todd)

    HDFS-1998. Federation: Make refresh-namenodes.sh refresh all the
    namenode. (Tanping Wang via suresh)

    HDFS-2041. OP_CONCAT_DELETE doesn't properly restore modification time
    of the concatenated file when edit logs are replayed. (todd)

    HDFS-2063. libhdfs test is broken. (Eric Yang via eli)

    HDFS-2067. Bump DATA_TRANSFER_VERSION constant in trunk after introduction
    of protocol buffers in the protocol. (szetszwo via todd)

    HDFS-2069. Incorrect default trash interval value in the docs.
    (Harsh J Chouraria via eli)

    HDFS-1942. Datanode must exist when all the block pool service threads
    exit. (Bharath Mundlapudi via suresh)

    HDFS-1656. Fixes an issue to do with fetching of delegation tokens in
    HftpFileSystem. Contributed by Kan Zhang.

    HDFS-1692. In secure mode, Datanode process doesn't exit when disks 
    fail. (Bharath Mundlapudi via suresh)

    HDFS-1734. 'Chunk size to view' option is not working in Name Node UI.
    (Uma Maheswara Rao G via jitendra)

    HDFS-2086. If the include hosts list contains host names, after restarting
    namenode, data nodes registration is denied.  Contributed by Tanping Wang.

    HDFS-2082. SecondaryNameNode web interface doesn't show the right info. (atm)

    HDFS-1321. If service port and main port are the same, there is no clear
    log message explaining the issue. (Jim Plush via atm)

    HDFS-1381. HDFS javadocs hard-code references to dfs.namenode.name.dir and
    dfs.datanode.data.dir parameters (Jim Plush via atm)

    HDFS-2053. Bug in INodeDirectory#computeContentSummary warning.
    (Michael Noll via eli)

    HDFS-1990. Fix resource leaks in BlockReceiver.close().  (Uma Maheswara
    Rao G via szetszwo)

    HDFS-2034. Length in DFSInputStream.getBlockRange(..) becomes -ve when
    reading only from a currently being written block. (John George via
    szetszwo)

    HDFS-2132. Potential resource leak in EditLogFileOutputStream.close. (atm)

    HDFS-2120. on reconnect, DN can connect to NN even with different source
    versions. (John George via atm)

    HDFS-2152. TestWriteConfigurationToDFS causing the random failures. (Uma
    Maheswara Rao G via atm)

    HDFS-2114. re-commission of a decommissioned node does not delete 
    excess replicas. (John George via mattf)

    HDFS-1776. Bug in Concat code. (Bharath Mundlapudi via Dmytro Molkov)

    HDFS-2196. Make ant build system work with hadoop-common JAR generated
    by Maven. (Alejandro Abdelnur via tomwhite)

    HDFS-2245. Fix a NullPointerException in BlockManager.chooseTarget(..).
    (szetszwo)

    HDFS-2229. Fix a deadlock in namenode by enforcing lock acquisition
    ordering.  (szetszwo)

    HDFS-2235. Encode servlet paths. (eli)

    HDFS-2186. DN volume failures on startup are not counted. (eli)

    HDFS-2240. Fix a deadlock in LeaseRenewer by enforcing lock acquisition
    ordering.  (szetszwo)

    HDFS-73. DFSOutputStream does not close all the sockets.
    (Uma Maheswara Rao G via eli)

    HDFS-1257. Fix a race condition on BlockManager.recentInvalidateSets.
    (Eric Payne via szetszwo)

    HDFS-2267. DataXceiver thread name incorrect while waiting on op during
    keepalive. (todd)

    HDFS-1480. All replicas of a block can end up on the same rack when
    some datanodes are decommissioning. (todd)

    HDFS-2286. DataXceiverServer logs AsynchronousCloseException at shutdown
    (todd)

    HDFS-2289. Ensure jsvc is bundled with the HDFS distribution artifact.
    (Alejandro Abdelnur via acmurthy)

    HDFS-2323. start-dfs.sh script fails for tarball install (tomwhite)

    HDFS-2412. Add backwards-compatibility layer for renamed FSConstants
               class (todd)

    HDFS-2414. Fix TestDFSRollback to avoid spurious failures. (todd)

    HDFS-2422. The NN should tolerate the same number of low-resource volumes
               as failed volumes (atm)

    HDFS-2467. HftpFileSystem uses incorrect compare for finding delegation
    tokens. (omalley)

    HDFS-2331. Fix WebHdfsFileSystem compilation problems for a bug in JDK
    version < 1.6.0_26.  (Abhijit Suresh Shingate via szetszwo)

    HDFS-2333. Change DFSOutputStream back to package private, otherwise,
    there are two SC_START_IN_CTOR findbugs warnings.  (szetszwo)

    HDFS-2366. Initialize WebHdfsFileSystem.ugi in object construction.
    (szetszwo)

    HDFS-2361. hftp is broken, fixed username checks in JspHelper. (jitendra)

    HDFS-2403. NamenodeWebHdfsMethods.generateDelegationToken(..) does not use
    the renewer parameter.  (szetszwo)

    HDFS-2409. _HOST in dfs.web.authentication.kerberos.principal. (jitendra)

    HDFS-2404. WebHDFS liststatus json response is not correct. (suresh)

    HDFS-2441. Remove the Content-Type set by HttpServer.QuotingInputFilter in
    WebHDFS responses.  (szetszwo)

    HDFS-2428. Convert com.sun.jersey.api.ParamException$QueryParamException
    to IllegalArgumentException and response it as http BAD_REQUEST in WebHDFS.
    (szetszwo)

    HDFS-2424. Added a root element "HdfsFileStatuses" for the response
    of WebHDFS listStatus.  (szetszwo)

    MAPREDUCE-2764. Fix renewal of dfs delegation tokens. (Owen via jitendra)

    HDFS-2439. Fix NullPointerException in WebHDFS when opening a non-existing
    file or creating a file without specifying the replication parameter.
    (szetszwo)

    HDFS-2453. Fix http response code for partial content in WebHDFS, added
    getDefaultBlockSize() and getDefaultReplication() in WebHdfsFileSystem
    and cleared content type in ExceptionHandler.  (szetszwo)

    HDFS-2411. The the auth to local mappings are not being respected, with 
    WebHDFS enabled. (jitendra)

    HDFS-2494. Close the streams and DFSClient in DatanodeWebHdfsMethods.
    (Uma Maheswara Rao G via szetszwo)

    HDFS-2298. Fix TestDfsOverAvroRpc by changing ClientProtocol to
    not include multiple methods of the same name. (cutting)

    HDFS-2432. WebHDFS: response FORBIDDEN when setReplication on non-files;
    clear umask before creating a flie; throw IllegalArgumentException if
    setOwner with both owner and group empty; throw FileNotFoundException if
    getFileStatus on non-existing files; fix bugs in getBlockLocations; and
    changed getFileChecksum json response root to "FileChecksum".  (szetszwo)

    HDFS-2065. Add null checks in DFSClient.getFileChecksum(..).  (Uma
    Maheswara Rao G via szetszwo)

    HDFS-2416. distcp with a WebHDFS uri on a secure cluster fails. (jitendra)

    HDFS-2527. WebHDFS: remove the use of "Range" header in Open; use ugi
    username if renewer parameter is null in GetDelegationToken; response OK
    when setting replication for non-files; rename GETFILEBLOCKLOCATIONS to
    GET_BLOCK_LOCATIONS and state that it is a private unstable API; replace
    isDirectory and isSymlink with enum {FILE, DIRECTORY, SYMLINK} in
    HdfsFileStatus JSON object.  (szetszwo)

    HDFS-2528. WebHDFS: set delegation kind to WEBHDFS and add a HDFS token
    when http requests are redirected to datanode.  (szetszwo)

    HDFS-2540. WebHDFS: change "Expect: 100-continue" to two-step write; change 
    "HdfsFileStatus" and "localName" respectively to "FileStatus" and
    "pathSuffix" in JSON response.  (szetszwo)

  BREAKDOWN OF HDFS-1073 SUBTASKS

    HDFS-1521. Persist transaction ID on disk between NN restarts.
               (Ivan Kelly and Todd Lipcon via todd)
    HDFS-1538. Refactor more startup and image loading code out of FSImage.
               (todd)
    HDFS-1729. Add code to detect valid length of an edits file. (todd)
    HDFS-1793. Add code to inspect a storage directory with txid-based
               filenames (todd)
    HDFS-1794. Add code to list which edit logs are available on a remote NN
               (todd)
    HDFS-1858. Add state management variables to FSEditLog (Ivan Kelly and Todd
               Lipcon via todd)
    HDFS-1859. Add some convenience functions to iterate over edit log streams
               (Ivan Kelly and Todd Lipcon via todd)
    HDFS-1894. Add constants for LAYOUT_VERSIONs in edits log branch (todd)
    HDFS-1892. Fix EditLogFileInputStream.getValidLength to be aware of
               OP_INVALID filler (todd)
    HDFS-1799. Refactor log rolling and filename management out of FSEditLog
               (Ivan Kelly and Todd Lipcon via todd)
    HDFS-1801. Remove use of timestamps to identify checkpoints and logs (todd)
    HDFS-1930. TestDFSUpgrade failing in HDFS-1073 branch (todd)
    HDFS-1800. Extend image checksumming to function with multiple fsimage
               files per directory. (todd)
    HDFS-1725. Set storage directories only at FSImage construction (Ivan Kelly
               via todd)
    HDFS-1926. Remove references to StorageDirectory from JournalManager
               interface (Ivan Kelly via todd)
    HDFS-1893. Change edit logs and images to be named based on txid (todd)
    HDFS-1985. Clean up image transfer servlet (todd)
    HDFS-1984. Enable multiple secondary namenodes to run simultaneously (todd)
    HDFS-1987. Re-enable TestCheckpoint.testSecondaryImageDownload which was
               not running previously. (todd)
    HDFS-1993. TestCheckpoint needs to clean up between cases (todd)
    HDFS-1992. Remove vestiges of NNStorageListener. (todd)
    HDFS-1991. Some refactoring of Secondary NameNode to be able to share more
               code with the BackupNode or CheckpointNode. (todd)
    HDFS-1994. Fix race conditions when running two rapidly checkpointing
               Secondary NameNodes. (todd)
    HDFS-2001. Remove use of previous.checkpoint and lastcheckpoint.tmp
               directories (todd)
    HDFS-2015. Remove checkpointTxId from VERSION file. (todd)
    HDFS-2016. Add infrastructure to remove or archive old and unneeded storage
               files within the name directories. (todd)
    HDFS-2047. Improve TestNamespace and TestEditLog in HDFS-1073 branch.
               (todd)
    HDFS-2048. Add upgrade tests and fix upgrade from 0.22 with corrupt image.
               (todd)
    HDFS-2027. Image inspector should return finalized logs before unfinalized
               logs. (todd)
    HDFS-2074. Determine edit log validity by truly reading and validating
               transactions. (todd)
    HDFS-2085. Finalize in-progress edit logs at startup. (todd)
    HDFS-2026. SecondaryNameNode should properly handle the case where the
               NameNode is reformatted. (todd)
    HDFS-2077. Address checkpoint upload when one of the storage dirs is failed
               (todd)
    HDFS-2078. NameNode should not clear directory when restoring removed
               storage. (todd)
    HDFS-2088. Move edits log archiving logic into FSEditLog/JournalManager
               (todd)
    HDFS-2093. Handle case where an entirely empty log is left during NN crash
               (todd)
    HDFS-2102. Zero-pad edits filename to make them lexically sortable. (Ivan
               Kelly via todd)
    HDFS-2010. Fix NameNode to exit if all edit streams become inaccessible.
               (atm via todd)
    HDFS-2123. Checkpoint interval should be based on txn count, not size.
               (todd)
    HDFS-1979. Fix backupnode for new edits/image layout. (todd)
    HDFS-2101. Fix remaining unit tests for new storage filenames. (todd)
    HDFS-2133. Address remaining TODOs and pre-merge cleanup on HDFS-1073
               branch.  (todd)
    HDFS-1780. Reduce need to rewrite FSImage on startup. (todd)
    HDFS-2104. Add a flag to the 2NN to format its checkpoint dirs on startup.
               (todd)
    HDFS-2135. Fix regression of HDFS-1955 in HDFS-1073 branch. (todd)
    HDFS-2160. Fix CreateEditsLog test tool in HDFS-1073 branch. (todd)
    HDFS-2168. Reenable TestEditLog.testFailedOpen and fix exposed bug. (todd)
    HDFS-2169. Clean up TestCheckpoint and remove TODOs (todd)
    HDFS-2170. Address remaining TODOs in HDFS-1073 branch. (todd)
    HDFS-2172. Address findbugs and javadoc warnings in HDFS-1073 branch. 
               (todd)

    HDFS-2445. Ensure failed tests exit with proper error code. (Jonathan 
    Eagles via acmurthy)

Release 0.22.1 - Unreleased

  INCOMPATIBLE CHANGES

  NEW FEATURES

  IMPROVEMENTS

  OPTIMIZATIONS

    HDFS-2718. Optimize OP_ADD in edits loading. (shv)

    HDFS-2886. CreateEditLogs should generate a realistic edit log. (shv)

  BUG FIXES

    HDFS-2877. If locking of a storage dir fails, it will remove the other
    NN's lock file on exit. (todd)

Release 0.22.0 - 2011-11-29

  INCOMPATIBLE CHANGES

    HDFS-1825. Remove thriftfs contrib. (nigel via eli)

  NEW FEATURES

    HDFS-992. Re-factor block access token implementation to conform to the 
    generic Token interface in Common (Kan Zhang and Jitendra Pandey via jghoman)

    HDFS-599. Allow NameNode to have a seprate port for service requests from
    client requests. (Dmytro Molkov via hairong)

    HDFS-1004. Update NN to support Kerberized SSL from HADOOP-6584. 
    (jghoman and Kan Zhang via jghoman)

    HDFS-1005. Fsck security. (borya and Kan Zhang via jghoman)

    HDFS-1006. getImage/putImage http requests should be https for the case 
    of security enabled. (borya and jghoman via jghoman)

    HDFS-1033. In secure clusters, NN and SNN should verify that the remote 
    principal during image and edits transfer. (jghoman)

    HDFS-1023. Allow http server to start as regular principal if https 
    principal not defined. (jghoman)

    HDFS-1150. Verify datanodes' identities to clients in secure clusters.
    (jghoman)

    HDFS-1330. Make RPCs to DataNodes timeout. (hairong)
    Added additional unit tests per HADOOP-6889. (John George via mattf)

    HDFS-202.  HDFS support of listLocatedStatus introduced in HADOOP-6870.
    HDFS piggyback block locations to each file status when listing a
    directory.  (hairong)

    HDFS-1361. Add -fileStatus operation to NNThroughputBenchmark. (shv)

    HDFS-1435. Provide an option to store fsimage compressed. (hairong)

    HDFS-903.  Support fsimage validation through MD5 checksum. (hairong)

    HDFS-1457. Provide an option to throttle image transmission between
    pimary and secondary NameNodes. (Yifei Lu and hairong via hairong)

    HDFS-1164. TestHdfsProxy is failing. (Todd Lipcon via cos)

    HDFS-811. Add metrics, failure reporting and additional tests for HDFS-457.
    (eli)

    HDFS-895. Allow hflush/sync to occur in parallel with new writes
    to the file. (Todd Lipcon via hairong)

    HDFS-528. Add ability for safemode to wait for a minimum number of 
    live datanodes (Todd Lipcon via eli)

    HDFS-1753. Resource Leak in StreamFile. (Uma Maheswara Rao G via eli)

  IMPROVEMENTS

    HDFS-1304. Add a new unit test for HftpFileSystem.open(..).  (szetszwo)

    HDFS-1096. fix for prev. commit. (boryas)

    HDFS-1096. allow dfsadmin/mradmin refresh of superuser proxy group
     mappings (boryas)

    HDFS-1146. Javadoc for getDelegationTokenSecretManager in FSNamesystem (jnp via boryas)

    HDFS-1132. Refactor TestFileStatus (Eli Collins via cos)

    HDFS-1163. normalize property names for JT/NN kerberos principal 
    names in configuration (from HADOOP 6633) (boryas)

    HDFS-1003. authorization checks for inter-server protocol 
    (based on HADOOP-6600) (boryas)

    HDFS-1061. Memory footprint optimization for INodeFile object. 
    (Bharath Mundlapudi via jghoman)

    HDFS-1079. Throw exceptions as specified by the AbstractFileSystem
    in HDFS implemenation and protocols. (suresh)

    HDFS-1112. Edit log buffer should not grow unfoundedly. (hairong)

    HDFS-1119. Introduce a GSet interface to BlocksMap.  (szetszwo)

    HDFS-1184. Replace tabs in code with spaces. (Jeff Ames via jghoman)

    HDFS-1185. Remove duplicate now() functions in DataNode, FSNamesysetm.
    (Jeff Ames via jghoman)

    HDFS-1183. Remove some duplicate code in NamenodeJspHelper.java.
    (Jeff Ames via jghoman)
    
    HDFS-1190.  Remove unused getNamenode() method from DataNode.
    (Jeff Ames via jghoman)

    HDFS-1110. Reuses objects for commonly used file names in namenode to
    reduce the heap usage. (suresh)

    HDFS-752. Add interfaces classification to to HDFS source code. (suresh)

    HDFS-947. An Hftp read request is redirected to a datanode that has 
    the most replicas of the blocks in the file. (Dmytro Molkov via dhruba)

    HDFS-1272. Fixes to take care of the changes in HADOOP-6845.
    (Jitendra Pandey via ddas)

    HDFS-1298 - Add support in HDFS for new statistics added in FileSystem
    to track the file system operations. (suresh)

    HDFS-1201. The HDFS component for HADOOP-6632. 
    (Kan Zhang & Jitendra Pandey via ddas)
    
    HDFS-1307 Add start time, end time and total time taken for FSCK to 
    FSCK report (suresh)

    HDFS-1302. The HDFS side of the changes corresponding to HADOOP-6861.
    (Jitendra Pandey & Owen O'Malley via ddas)
    
    HDFS-1315. Add fsck event to audit log and remove other audit log events 
    corresponding to FSCK listStatus and open calls. (suresh)

    HDFS-1178. The NameNode servlets should not use RPC to connect to the 
    NameNode. (Kan Zhang via jghoman)

    HDFS-1130. Adds dfs.cluster.administrator ACL configuration that can
    be used to control who can view the default hdfs servlets. (ddas)

    HDFS-1297. Fix some comments. (Jeff Ames via jghoman)

    HDFS-330.  Datanode Web UIs should provide robots.txt.
    (Allen Wittenauer via jghoman)

    HDFS-881.  Refactor DataNode Packet header into DataTransferProtocol.
    (Todd Lipcon via jghoman)

    HDFS-1036. docs for fetchdt

    HDFS-1318. Add JMX interface for read access to namenode and datanode
    web UI information. (Tanping Wang via suresh).

    HDFS-1356.  Provide information as to whether or not security is 
    enabled on web interface for NameNode (boryas)

    HDFS-1205. FSDatasetAsyncDiskService should name its threads.
    (Todd Lipcon via eli)

    HDFS-1111. Introduce getCorruptFileBlocks() for fsck. (Sriram Rao via shv)

    HDFS-1395. Add @Override to FSDataset methods that implement
    FSDatasetInterface methods. (suresh)

    HDFS-1383. Improve the error messages when using hftp://.  (szetszwo)

    HDFS-1093. Change the FSNamesystem lock to a read/write lock. (dhruba)

    HDFS-1407. Change DataTransferProtocol methods to use Block instead 
    of individual elements of Block. (suresh)

    HDFS-1417. Add @Override to SimulatedFSDataset methods that implement
    FSDatasetInterface methods. (suresh)

    HDFS-1426. Remove unused method BlockInfo#listCount. (hairong)

    HDFS-1472. Allow programmatic access to fsck output.
    (Ramkumar Vadali via dhruba)

    HADOOP-7007. Update the hudson-test-patch ant target to work with the
    latest test-patch.sh script (gkesavan)

    HDFS-1462. Refactor edit log loading to a separate class from edit log writing.
    (Todd Lipcon via eli)

    HDFS-1485. Fix typo in BlockPlacementPolicy. (Jingguo Yao via shv)

    HDFS-1035. Generate Eclipse's .classpath file from Ivy config. (nigel)

    HDFS-1408. Herriot NN and DN clients should vend statistics. (cos)

    HDFS-1491  Update Hdfs to match the change of methods from protected to public
    in AbstractFileSystem (Hadoop-6903) (sanjay)

    HDFS-1160. Improve some FSDataset warnings and comments. (eli)

    HDFS-556. Provide info on failed volumes in the web ui. (eli)

    HDFS-697. Enable asserts for tests by default. (eli)

    HDFS-1187. Modify fetchdt to allow renewing and canceling token.
    (Owen O'Malley and Kan Zhang via jghoman)

    HDFS-1387. Update HDFS permissions guide for security. (Todd Lipcon via eli)

    HDFS-455. Make NN and DN handle in a intuitive way comma-separated 
    configuration strings. (Michele Catasta via eli)

    HDFS-1071. savenamespace should write the fsimage to all configured 
    fs.name.dir in parallel (Dmytro Molkov via jghoman)
 
    HDFS-1055. Improve thread naming for DataXceivers. 
    (Todd Lipcon and Ramkumar Vadali via eli).

    HDFS-718. Configuration parameter to prevent accidental formatting of 
    HDFS filesystem. (Andrew Ryan via jghoman)

    HDFS-1500. TestOfflineImageViewer failing on trunk. (Todd Lipcon
    via hairong)

    HDFS-1483. DFSClient.getBlockLocations should indicate if corresponding
    blocks are corrupt. (Patrick Kling via hairong)

    HDFS-259. Remove intentionally corrupt 0.13 directory layout creation.
    (Todd Lipcon via eli)

    HDFS-1513. Fix a number of warnings. (eli)

    HDFS-1473. Refactor storage management into separate classes than fsimage
    file reading/writing. (Todd Lipcon via eli)

    HDFS-1582. Remove auto-generated native build files. (rvs via eli)

    HDFS-1456. Provide builder for constructing instances of MiniDFSCluster.
    (jghoman)

    HDFS-1861. Rename dfs.datanode.max.xcievers and bump its default value.
    (eli)

    HDFS-1052. HDFS Federation - Merge of umbrella jira changes from
    HDFS-1052 branch into trunk.

    HDFS-1835. DataNode should not depend on SHA1PRNG secure random generator
    to generate a storage ID. (John Carrino via todd)

    HDFS-1947. DFSClient should use mapreduce.task.attempt.id. (eli)

    HDFS-1957. Add documentation for HFTP. (Ari Rabkin via todd)

    HDFS-1454. Update the documentation to reflect that clients don't write
    blocks to local disk before copying to HDFS. (Harsh J Chouraria via todd)

    HDFS-1980. Move build/webapps deeper in the build directory heirarchy
    to aid eclipse users. (todd)

    HDFS-1619. Remove AC_TYPE* from the libhdfs. (Roman Shaposhnik via eli)

    HDFS-1948  Forward port 'hdfs-1520 lightweight namenode operation to
    trigger lease recovery' (stack)

    HDFS-1954. Improved corrupt files warning on NameNode web UI.
    (Patrick Hunt via shv)

    HDFS-1409. BackupNode registration throwing  
    UnsupportedActionException("register") instead of "journal".
    (Ching-Shen Chen via shv)

    HDFS-2054  BlockSender.sendChunk() prints ERROR for connection closures
    encountered during transferToFully() (Kihwal Lee via stack)

  OPTIMIZATIONS

    HDFS-1140. Speedup INode.getPathComponents. (Dmytro Molkov via shv)

    HDFS-1081. Performance regression in 
    DistributedFileSystem::getFileBlockLocations in secure systems (jghoman)

    HDFS-1114. Implement LightWeightGSet for BlocksMap in order to reduce
    NameNode memory footprint.  (szetszwo)

    HDFS-1320. Add LOG.isDebugEnabled() guard for each LOG.debug(..).
    (Erik Steffl via szetszwo)

    HDFS-1368. Add a block counter to DatanodeDescriptor. (hairong)

    HDFS-1434. Refactor Datanode#startDataNode method into smaller methods.
    (suresh)

    HDFS-941. The DFS client should cache and reuse open sockets to datanodes
    while performing reads. (bc Wong and Todd Lipcon via todd)

  BUG FIXES

    HDFS-1039. Adding test for  JspHelper.getUGI(jnp via boryas)

    HDFS-1019. Incorrect default values for delegation tokens in 
    hdfs-default.xml (jnp via boryas)

    HDFS-1039.  Service should be set in the token in JspHelper.getUGI(jnp via boryas)

    HDFS-1038. FIX. A test missed in a previous commit for this JIRA. (boryas)

    HDFS-1038. In nn_browsedfscontent.jsp fetch delegation token only 
    if security is enabled. (jnp via boryas)

    HDFS-1044. Cannot submit mapreduce job from secure client to 
    unsecure sever (boryas)

    HDFS-1021. specify correct server principal for RefreshAuthorizationPolicyProtocol 
    and RefreshUserToGroupMappingsProtocol protocols in DFSAdmin (for HADOOP-6612) (boryas)

    HDFS-970. fsync fsimage to disk before closing fsimage file.
    (Todd Lipcon via dhruba)

    HDFS-1027. Update copyright year to 2010. (Ravi Phulari via jghoman)

    HDFS-1080. SecondaryNameNode image transfer should use the defined http 
    address rather than local ip address. (jghoman)

    HDFS-1198. Resolving cross-realm principals. (Jitendra Pandey via jghoman)

    HDFS-1118. Fix socketleak on DFSClient. (Zheng Shao via dhruba)

    HDFS-1192. refreshSuperUserGroupsConfiguration should use server side 
    configuration for the refresh (for HADOOP-6815) (boryas)

    HDFS-1036. in DelegationTokenFetch dfs.getURI returns no port (boryas)

    HDFS-1017. browsedfs jsp should call JspHelper.getUGI rather 
    than using createRemoteUser() (jnp via boryas)

    HDFS-1250. Namenode should reject block reports and block received
    requests from dead datanodes (suresh)

    HDFS-1145. When NameNode is shutdown it does not try to exit
    safemode anymore. (dhruba)

    HDFS-1202. DataBlockScanner throws NPE when updated before 
    initialized. (Todd Lipcon via dhruba)

    HDFS-882. Datanode logs the hostname and port its listening on.
    (Steve Loughran via dhruba)

    HDFS-1238. ant eclipse-files has drifted again, (jghoman)

    HDFS-1045. In secure clusters, re-login is necessary for https 
    clients before opening connections. (jghoman)

    HDFS-1289. Datanode secure mode is broken. (Kan Zhang via jghoman)

    HDFS-1007. HFTP needs to be updated to use delegation tokens (boryas)

    HDFS-1085. HFTP read may fail silently on the client side if there is an
    exception on the server side.  (szetszwo)

    HDFS-1308. job conf key for the services name of DelegationToken for HFTP
    url is constructed incorrectly in HFTPFileSystem (boryas)

    HDFS-1319. Fix location of re-login for secondary namenode from HDFS-999. 
    (jghoman)

    HDFS-1317. Remove the FILEPATH_PATTERN from hdfsproxy.AuthorizationFilter.
    (Rohini Palaniswamy via szetszwo)

    HDFS-912. sed in build.xml on Solaris fails. (Allen Wittenauer via jghoman)

    HDFS-1296. using delegation token over hftp for long running 
    clients (boryas)

    HDFS-1334. open in HftpFileSystem does not add delegation tokens to the url.
    (Jitendra Pandey via jghoman)

    HDFS-1301.  TestHDFSProxy need to use server side conf for ProxyUser 
    stuff. (boryas)

    HDFS-1340. When security is turned off, there is a potential XSS attack. 
    This patch fixes it by removing delegationtoken string from the URL, 
    before returning a response to the client. (Jitendra Pandey via ddas)

    HDFS-1347.  TestDelegationToken uses mortbay.log for logging (boryas)

    HDFS-1157. Modifications introduced by HDFS-1150 are breaking aspect's
    bindings (cos)

    HDFS-1349. Remove empty java files. (Eli Collins)

    HDFS-1340. A null delegation token is appended to the url if security
    is disabled when browsing filesystem. (boryas)
    
    HDFS-1352. Fix jsvc.location. (Eli Collins via jghoman)

    HDFS-1284. TestBlockToken fails.  (Kan Zhang via jghoman)

    HDFS-1355. ant veryclean (clean-cache) doesn't clean enough. 
    (Luke Lu via jghoman)

    HDFS-1353. Remove most of getBlockLocation optimization. (jghoman)

    HDFS-1369. Invalid javadoc reference in FSDatasetMBean.java (Eli Collins)

    HDFS-829. hdfsJniHelper.c: #include <error.h> is not portable. 
    (Allen Wittenauer via jghoman)

    HDFS-1310. The ClientDatanodeProtocol proxy should be stopped in
    DFSInputStream.readBlockLength(..).  (sam rash via szetszwo)

    HDFS-1357. HFTP traffic served by DataNode shouldn't use service port 
    on NameNode. (Kan Zhang via jghoman)

    HDFS-1419. HDFS Federation: Three test cases need minor modification after 
    the new block id change (Tanping Wang via suresh)

    HDFS-96. HDFS supports blocks larger than 2 GB.
    (Patrick Kling via dhruba)

    HDFS-1433. Fix test failures - TestPread and TestFileLimit. (suresh)

    HDFS-1364. Makes long running HFTP-based applications do relogins
    if necessary. (Jitendra Pandey via ddas)

    HDFS-1399. Distinct minicluster services (e.g. NN and JT) overwrite each
    other's service policies.  (Aaron T. Myers via tomwhite)

    HDFS-1440. Fix TestComputeInvalidateWork failure. (suresh)
 
    HDFS-1498. FSDirectory#unprotectedConcat calls setModificationTime 
    on a file. (eli)

    HDFS-1625. Ignore disk space values in TestDataNodeMXBean.  (szetszwo)

    HDFS-1850. DN should transmit absolute failed volume count rather than 
    increments to the NN. (eli)

    HDFS-671. Documentation change for updated configuration keys. 
    (tomwhite via eli)

    HDFS-1544. Ivy resolve force mode should be turned off by default.
    (Luke Lu via tomwhite)

    HDFS-1615. seek() on closed DFS input stream throws NullPointerException
    (Scott Carey via todd)

    HDFS-1897. Documentation refers to removed option dfs.network.script
    (Andrew Whang via todd)

    HDFS-1621. Fix references to hadoop-common-${version} in build.xml
    (Jolly Chen via todd)

    HDFS-1505. saveNamespace appears to succeed even if all directories fail
    to save. (Aaron T. Myers via todd)

    HDFS-1921. saveNamespace can cause NN to be unable to come up on restart
    (Matt Foley via todd)

    HDFS-1925. SafeModeInfo should use the correct constant instead of a
    hard-coded value for its default. (Joey Echeverria via todd)

    HDFS-1575. Viewing block from web UI is broken. (Aaron T. Myers via todd)
    
    HDFS-1932. Ensure that HDFS configuration deprecations are set up in every
    spot that HDFS configurations are loaded. (Jolly Chen via todd)

    HDFS-1952. FSEditLog.open() appears to succeed even if all EDITS
    directories fail. (Andrew Wang via todd)

    HDFS-1965. IPCs done using block token-based tickets can't reuse
    connections (todd)

    HDFS-1978. All but first option in LIBHDFS_OPTS is ignored. (eli)

    HDFS-1964. Fix incorrect HTML unescaping in DatanodeJspHelper
    (Aaron T. Myers via todd)

    HDFS-1997. Image transfer process misreports client side exceptions.
    (todd via eli)

    HDFS-2000. Missing deprecation for io.bytes.per.checksum.
    (Aaron T. Myers vie eli)

    HDFS-977. DataNode.createInterDataNodeProtocolProxy() guards a log
    at the wrong level. (Harsh J Chouraria via todd)

    HDFS-1969. Running rollback on new-version namenode destroys the
    namespace. (todd)

    HDFS-2039. TestNameNodeMetrics uses a bad test root path, preventing it
    from running inside Eclipse. (todd)

    HDFS-988. saveNamespace race can corrupt the edits log. (eli)

    HDFS-2071. Use of isConnected() in DataXceiver is invalid. (Kihwal Lee
    via todd)

    HDFS-1981. NameNode does not saveNamespace() when editsNew is empty.
    (Uma Maheswara Rao G via shv)

    HDFS-2258. Reset lease limits to default values in TestLeaseRecovery2. (shv)

    HDFS-2232. Generalize regular expressions in TestHDFSCLI.
    (Plamen Jeliazkov via shv)

    HDFS-2290. Block with corrupt replica is not getting replicated.
    (Benoy Antony via shv)

    HDFS-2012. Balancer incorrectly treats nodes whose utilization equals
    avgUtilization. (Uma Maheswara Rao G via shv)

    HDFS-2491. TestBalancer can fail when datanode utilization and 
    avgUtilization is exactly same. (Uma Maheswara Rao G via shv)

    HDFS-2452. OutOfMemoryError in DataXceiverServer takes down the DataNode
    (Uma Maheswara Rao via cos)

    HDFS-2002. Incorrect computation of needed blocks in getTurnOffTip().
    (Plamen Jeliazkov via shv)

    HDFS-2573. TestFiDataXceiverServer is failing, not testing OOME (cos)

    HDFS-2514. Link resolution bug for intermediate symlinks with
    relative targets. (eli)

    HDFS-1786. Some cli test cases expect a "null" message
    (Uma Maheswara Rao G via todd)

    HDFS-1855. TestDatanodeBlockScanner.testBlockCorruptionRecoveryPolicy()
    part 2 fails in two different ways. (Matt Foley via eli)

    HDFS-2346. TestHost2NodesMap & TestReplicasMap will fail depending upon
    execution order of test methods (Laxman, Uma Maheswara Rao G via shv)

    HDFS-2287. TestParallelRead has a small off-by-one bug. (todd)

Release 0.21.1 - Unreleased

    HDFS-1466. TestFcHdfsSymlink relies on /tmp/test not existing. (eli)

    HDFS-874. TestHDFSFileContextMainOperations fails on weirdly 
    configured DNS hosts. (Todd Lipcon via eli)

    HDFS-1507. TestAbandonBlock should abandon a block. (eli)

    HDFS-1487. FSDirectory.removeBlock() should update diskspace count 
    of the block owner node (Zhong Wang via eli).

    HDFS-1467. Append pipeline never succeeds with more than one replica.
    (Todd Lipcon via eli)

    HDFS-1167. New property for local conf directory in system-test-hdfs.xml
    file. (Vinay Thota via cos)

    HDFS-1503. TestSaveNamespace fails. (Todd Lipcon via cos)

    HDFS-1524. Image loader should make sure to read every byte in image file.
    (hairong)

    HDFS-1523. TestLargeBlock is failing on trunk. (cos)

    HDFS-1502. TestBlockRecovery triggers NPE in assert. (hairong via cos)

    HDFS-1532. Exclude Findbugs warning in FSImageFormat$Saver. (Todd Lipcon
    via cos)

    HDFS-1527. SocketOutputStream.transferToFully fails for blocks >= 2GB on
    32 bit JVM. (Patrick Kling via cos)

    HDFS-1531. Clean up stack traces due to duplicate MXBean registration.
    (Todd Lipcon via cos)

    HDFS-613. TestBalancer and TestBlockTokenWithDFS fail Balancer assert.
    (Todd Lipcon via cos)

    HDFS-1511. 98 Release Audit warnings on trunk and branch-0.22.
    (jghoman)

    HDFS-1560. dfs.data.dir permissions should default to 700. 
    (Todd Lipcon via eli)

    HDFS-1550. NPE when listing a file with no location. (hairong)

    HDFS-1542. Add test for HADOOP-7082, a deadlock writing Configuration to
    HDFS. (todd)

    HDFS-1504. FSImageSaver should catch all exceptions, not just IOE. (todd)

    HDFS-884. DataNode throws IOException if all data directories are 
    unavailable. (Steve Loughran and shv)

    HDFS-1591. HDFS part of HADOOP-6642. (Chris Douglas, Po Cheung via shv)

    HDFS-900. Corrupt replicas are not processed correctly in block report (shv)

    HDFS-1529. Incorrect handling of interrupts in waitForAckedSeqno can cause
    deadlock (todd)

    HDFS-1597. Batched edit log syncs can reset synctxid and throw assertions
    (todd)

    HDFS-1602. Fix HADOOP-4885 for it is doesn't work as expected. (boryas)

    HDFS-1618. configure files that are generated as part of the released
    tarball need to have executable bit set (Roman Shaposhnik via cos)

    HDFS-981. test-contrib fails due to test-cactus failure (cos)

    HDFS-1001. DataXceiver and BlockReader disagree on when to send/recv
    CHECKSUM_OK. (bc Wong via eli)

    HDFS-1781. Fix the path for jsvc in bin/hdfs.  (John George via szetszwo)

    HDFS-1782. Fix an NPE in FSNamesystem.startFileInternal(..).
    (John George via szetszwo)

    HDFS-1821. Fix username resolution in NameNode.createSymlink(..) and
    FSDirectory.addSymlink(..).  (John George via szetszwo)

    HDFS-1806. TestBlockReport.blockReport_08() and _09() are timing-dependent
    and likely to fail on fast servers. (Matt Foley via eli)

    HDFS-1845. Symlink comes up as directory after namenode restart.
    (John George via eli)

    HDFS-1666. Disable failing hdfsproxy test TestAuthorizationFilter (todd)

    HDFS-1823. start-dfs.sh script fails if HADOOP_HOME is not set.
    (tomwhite via eli)

Release 0.21.1 - Unreleased

    HDFS-1411. Correct backup node startup command in hdfs user guide.
    (Ching-Shen Chen via shv)

  BUG FIXES

    HDFS-1363. Eliminate second synchronized sections in appendFile(). (shv)

    HDFS-1413. Fix broken links to HDFS Wiki. (shv)

    HDFS-1420. Clover build doesn't generate per-test coverage (cos)

    HDFS-1444. Test related code of build.xml is error-prone and needs to be
    re-aligned. (cos)

    HDFS-1343. Instrumented build should be concentrated in one build area (cos)

    HDFS-1452. ant compile-contrib is broken (cos)

    HDFS-1474. ant binary-system is broken (cos)

    HDFS-1292. Allow artifacts to be published to the staging Apache Nexus
    Maven Repository.  (Giridharan Kesavan via tomwhite)

    HDFS-1552. Remove java5 dependencies from build. (cos) 

    HDFS-1189. Quota counts missed between clear quota and set quota.
    (John George via szetszwo)

    HDFS-1665. Balancer misuses dfs.heartbeat.interval as milliseconds.
    (szetszwo)

    HDFS-1728. SecondaryNameNode.checkpointSize is in bytes but not in MB.
    (szetszwo)

    HDFS-1206. TestFiHFlush fails intermittently. (cos)

    HDFS-1548. Fault-injection tests are executed multiple times if invoked
    with run-test-hdfs-fault-inject target (cos)

    HDFS-1552. Remove java5 dependencies from build. (cos) 

    HDFS-996. JUnit tests should never depend on anything in conf (cos)

    HDFS-1612. Update HDFS design documentation for append, quota, symlink,
    block placement and checkpoint/backup node features.  (Joe Crobak
    via szetszwo)

    HDFS-1596. Replace fs.checkpoint.* with dfs.namenode.checkpoint.*
    in documentations.  (Harsh J Chouraria via szetszwo)

Release 0.21.0 - 2010-08-13

  INCOMPATIBLE CHANGES

    HDFS-538. Per the contract elucidated in HADOOP-6201, throw
    FileNotFoundException from FileSystem::listStatus rather than returning
    null. (Jakob Homan via cdouglas)

    HDFS-602. DistributedFileSystem mkdirs throws FileAlreadyExistsException
    instead of FileNotFoundException. (Boris Shkolnik via suresh)

    HDFS-544. Add a "rbw" subdir to DataNode data directory. (hairong)

    HDFS-576. Block report includes under-construction replicas. (shv)

    HDFS-636. SafeMode counts complete blocks only. (shv)

    HDFS-644. Lease recovery, concurrency support. (shv)

    HDFS-570. Get last block length from a data-node when opening a file
    being written to. (Tsz Wo (Nicholas), SZE via shv)

    HDFS-657. Remove unused legacy data-node protocol methods. (shv)

    HDFS-658. Block recovery for primary data-node. (shv)

    HDFS-660. Remove deprecated methods from InterDatanodeProtocol. (shv)

    HDFS-512. Block.equals() and compareTo() compare blocks based
    only on block Ids, ignoring generation stamps. (shv)

    HDFS-873. Configuration specifies data-node storage directories as URIs.
    (shv)

    HDFS-905. Use the new UserGroupInformation from HDFS-6299. 
    (jghoman via omalley)

    HDFS-984. Persistent delegation tokens. (Jitendra Pandey via shv)

    HDFS-1016. HDFS side change for HADOOP-6569. This jira changes the
    error message on the screen when cat a directory or a 
    non-existent file. (hairong)

  NEW FEATURES

    HDFS-1134. Large-scale Automated Framework. (cos)

    HDFS-436. Introduce AspectJ framework for HDFS code and tests.
    (Konstantin Boudnik via szetszwo)

    HDFS-447. Add LDAP lookup to hdfsproxy. (Zhiyong Zhang via cdouglas)

    HDFS-459. Introduce Job History Log Analyzer. (shv)

    HDFS-461. Tool to analyze file size distribution in HDFS. (shv)

    HDFS-492. Add two JSON JSP pages to the Namenode for providing corrupt
    blocks/replicas information.  (Bill Zeller via szetszwo)

    HDFS-578. Add support for new FileSystem method for clients to get server
    defaults. (Kan Zhang via suresh)

    HDFS-595. umask settings in configuration may now use octal or symbolic 
    instead of decimal. (Jakob Homan via suresh)

    HADOOP-6234. Updated hadoop-core and test jars to propagate new option 
    dfs.umaskmode in configuration. (Jakob Homan via suresh)

    HDFS-235. Add support for byte ranges in HftpFileSystem to serve
    range of bytes from a file. (Bill Zeller via suresh)

    HDFS-385. Add support for an experimental API that allows a module external
    to HDFS to specify how HDFS blocks should be placed. (dhruba)

    HADOOP-4952. Update hadoop-core and test jars to propagate new FileContext
    file system application interface. (Sanjay Radia via suresh).

    HDFS-567. Add block forensics contrib tool to print history of corrupt and
    missing blocks from the HDFS logs.
    (Bill Zeller, Jitendra Nath Pandey via suresh).

    HDFS-610. Support o.a.h.fs.FileContext.  (Sanjay Radia via szetszwo)

    HDFS-536. Support hflush at DFSClient. (hairong)

    HDFS-517. Introduce BlockInfoUnderConstruction to reflect block replica
    states while writing. (shv)

    HDFS-565. Introduce block committing logic during new block allocation
    and file close. (shv)

    HDFS-537. DataNode exposes a replica's meta info to BlockReceiver for the
    support of dfs writes/hflush. It also updates a replica's bytes received,
    bytes on disk, and bytes acked after receiving a packet. (hairong)

    HDFS-585. Datanode should serve up to visible length of a replica for read
    requests.  (szetszwo)

    HDFS-604. Block report processing for append. (shv)

    HDFS-619. Support replica recovery initialization in datanode for the new
    append design.  (szetszwo)

    HDFS-592. Allow clients to fetch a new generation stamp from NameNode for
    pipeline recovery. (hairong)

    HDFS-624. Support a new algorithm for pipeline recovery and pipeline setup
    for append. (hairong)

    HDFS-627. Support replica update in data-node.
    (Tsz Wo (Nicholas), SZE and Hairong Kuang via shv)

    HDFS-642. Support pipeline close and close error recovery. (hairong)

    HDFS-631. Rename configuration keys towards API standardization and
    backward compatibility. (Jitendra Nath Pandey via suresh)

    HDFS-669. Add unit tests framework (Mockito) (cos, Eli Collins)

    HDFS-731. Support new Syncable interface in HDFS. (hairong)

    HDFS-702. Add HDFS implementation of AbstractFileSystem. 
    (Sanjay Radio via suresh)

    HDFS-758. Add decommissioning status page to Namenode Web UI.
    (Jitendra Nath Pandey via suresh)

    HDFS-814. Add an api to get the visible length of a DFSDataInputStream.
    (szetszwo)

    HDFS-654. Add support new atomic rename functionality in HDFS for 
    supporting rename in FileContext. (suresh)

    HDFS-222. Support for concatenating of files into a single file
    without copying. (Boris Shkolnik via hairong)

    HDFS-933. Adds Delegation token based authentication in the NameNode.
    (Kan Zhang via ddas)

    HDFS-935. Adds a real user component in Delegation token.
    (Jitendra Nath Pandey via ddas)

    HDFS-245. Adds a symlink implementation to HDFS. This complements the new 
    symlink feature added in HADOOP-6421 (Eli Collins via Sanjay Radia)

    HDFS-1009. Support Kerberos authorization in HDFSProxy.  (Srikanth
    Sundarrajan via szetszwo)

    HDFS-1091. Implement listStatus that returns an iterator of FileStatus.
    (hairong)

  IMPROVEMENTS

    HDFS-381. Remove blocks from DataNode maps when corresponding file
    is deleted. (Suresh Srinivas via rangadi)

    HDFS-377. Separate codes which implement DataTransferProtocol.
    (szetszwo)

    HDFS-396. NameNode image and edits directories are specified as URIs.
    (Luca Telloli via rangadi)

    HDFS-444. Allow to change probability levels dynamically in the fault
    injection framework.  (Konstantin Boudnik via szetszwo)

    HDFS-352. Documentation for saveNamespace command. (Ravi Phulari via shv)

    HADOOP-6106. Updated hadoop-core and test jars from hudson trunk 
    build #12. (Giridharan Kesavan)

    HDFS-204. Add a new metrics FilesInGetListingOps to the Namenode.
    (Jitendra Nath Pandey via szetszwo)

    HDFS-278. HDFS Outputstream close does not hang forever. (dhruba)

    HDFS-443. Add a new metrics numExpiredHeartbeats to the Namenode.
    (Jitendra Nath Pandey via szetszwo)

    HDFS-475. Add new ant targets for fault injection jars and tests.
    (Konstantin Boudnik via szetszwo)

    HDFS-458. Create a new ant target, run-commit-test.  (Jakob Homan
    via szetszwo)

    HDFS-493. Change build.xml so that the fault-injected tests are executed
    only by the run-test-*-fault-inject targets.  (Konstantin Boudnik via
    szetszwo)

    HDFS-446. Improvements to Offline Image Viewer. (Jakob Homan via shv)

    HADOOP-6160. Fix releaseaudit target to run on specific directories.
    (gkesavan)

    HDFS-501. Use enum to define the constants in DataTransferProtocol.
    (szetszwo)

    HDFS-508. Factor out BlockInfo from BlocksMap. (shv)

    HDFS-510. Rename DatanodeBlockInfo to be ReplicaInfo.
    (Jakob Homan & Hairong Kuang via shv)

    HDFS-500. Deprecate NameNode methods deprecated in NameNodeProtocol.
    (Jakob Homan via shv)

    HDFS-514. Change DFSClient.namenode from public to private.  (Bill Zeller
    via szetszwo)

    HDFS-496. Use PureJavaCrc32 in HDFS.  (Todd Lipcon via szetszwo)

    HDFS-511. Remove redundant block searches in BlockManager. (shv)

    HDFS-504. Update the modification time of a file when the file 
    is closed. (Chun Zhang via dhruba)

    HDFS-498. Add development guide and documentation for the fault injection
    framework.  (Konstantin Boudnik via szetszwo)

    HDFS-524. Further DataTransferProtocol code refactoring.  (szetszwo)

    HDFS-529. Use BlockInfo instead of Block to avoid redundant block searches
    in BlockManager. (shv)

    HDFS-530. Refactor TestFileAppend* to remove code duplication.
    (Konstantin Boudnik via szetszwo)

    HDFS-451. Add fault injection tests for DataTransferProtocol.  (szetszwo)

    HDFS-409. Add more access token tests.  (Kan Zhang via szetszwo)

    HDFS-546. DatanodeDescriptor iterates blocks as BlockInfo. (shv)

    HDFS-457. Do not shutdown datanode if some, but not all, volumes fail.
    (Boris Shkolnik via szetszwo)

    HDFS-548. TestFsck takes nearly 10 minutes to run. (hairong)

    HDFS-539. Refactor fault injeciton pipeline test util for future reuse.
    (Konstantin Boudnik via szetszwo)

    HDFS-552. Change TestFiDataTransferProtocol to junit 4 and add a few new
    tests.  (szetszwo)

    HDFS-563. Simplify the codes in FSNamesystem.getBlockLocations(..).
    (szetszwo)

    HDFS-581. Introduce an iterator over blocks in the block report array.(shv)

    HDFS-549. Add a new target, run-with-fault-inject-testcaseonly, which
    allows an execution of non-FI tests in FI-enable environment.  (Konstantin
    Boudnik via szetszwo)

    HDFS-173. Namenode will not block until a large directory deletion 
    completes. It allows other operations when the deletion is in progress. 
    (suresh)

    HDFS-551. Create new functional test for a block report. (Konstantin
    Boudnik via hairong)

    HDFS-288. Redundant computation in hashCode() implementation.
    (szetszwo via tomwhite)

    HDFS-412. Hadoop JMX usage makes Nagios monitoring impossible.
    (Brian Bockelman via tomwhite)

    HDFS-472. Update hdfsproxy documentation. Adds a setup guide and design
    document. (Zhiyong Zhang via cdouglas)

    HDFS-617. Support non-recursive create().  (Kan Zhang via szetszwo)

    HDFS-618. Support non-recursive mkdir().  (Kan Zhang via szetszwo)

    HDFS-574. Split the documentation between the subprojects.
    (Corinne Chandel via omalley)

    HDFS-598. Eclipse launch task for HDFS. (Eli Collins via tomwhite)

    HDFS-641. Move all of the components that depend on map/reduce to 
    map/reduce. (omalley)

    HDFS-509. Redesign DataNode volumeMap to include all types of Replicas.
    (hairong)

    HDFS-562. Add a test for NameNode.getBlockLocations(..) to check read from
    un-closed file.  (szetszwo)

    HDFS-543. Break FSDatasetInterface#writToBlock() into writeToRemporary,
    writeToRBW, ad append. (hairong)

    HDFS-603. Add a new interface, Replica, which is going to replace the use
    of Block in datanode.  (szetszwo)

    HDFS-589. Change block write protocol to support pipeline recovery.
    (hairong)

    HDFS-652. Replace BlockInfo.isUnderConstruction() with isComplete() (shv)

    HDFS-648. Change some methods in AppendTestUtil to public.  (Konstantin
    Boudnik via szetszwo)

    HDFS-662. Unnecessary info message from DFSClient. (hairong)

    HDFS-518. Create new tests for Append's hflush. (Konstantin Boudnik
    via szetszwo)

    HDFS-688. Add configuration resources to DFSAdmin. (shv)

    HDFS-29. Validate the consistency of the lengths of replica and its file 
    in replica recovery.  (szetszwo)

    HDFS-680. Add new access method to a copy of a block's replica. (shv)

    HDFS-704. Unify build property names to facilitate cross-projects
    modifications (cos)

    HDFS-705. Create an adapter to access some of package-private methods of
    DataNode from tests (cos)

    HDFS-710. Add actions with constraints to the pipeline fault injection
    tests and change SleepAction to support uniform random sleeping over an
    interval.  (szetszwo)

    HDFS-713. Need to properly check the type of the test class from an aspect
    (cos)

    HDFS-716. Define a pointcut for pipeline close and add a few fault
    injection tests to simulate out of memory problem.  (szetszwo)

    HDFS-719. Add 6 fault injection tests for pipeline close to simulate slow
    datanodes and disk errors.  (szetszwo)

    HDFS-616. Create functional tests for new design of the block report. (cos)
    
    HDFS-584. Fail the fault-inject build if any advices are mis-bound. (cos)

    HDFS-730. Add 4 fault injection tests to simulate non-responsive datanode
    and out-of-memory problem for pipeline close ack.  (szetszwo)

    HDFS-728. Create a comprehensive functional test for append. (hairong)

    HDFS-736. commitBlockSynchronization() updates block GS and length 
    in-place. (shv)

    HADOOP-5107. Use Maven ant tasks to publish the subproject jars.
    (Giridharan Kesavan via omalley)

    HDFS-521. Create new tests for pipeline (cos)

    HDFS-764. Places the Block Access token implementation in hdfs project.
    (Kan Zhang via ddas)

    HDFS-787. Upgrade some libraries to be consistent with common and 
    mapreduce. (omalley)

    HDFS-519. Create new tests for lease recovery (cos)

    HDFS-804. New unit tests for concurrent lease recovery (cos)

    HDFS-813. Enable the append test in TestReadWhileWriting.  (szetszwo)

    HDFS-145. Cleanup inconsistent block length handling code in
    FSNameSystem#addStoredBlock. (hairong)

    HDFS-127. Reset failure count in DFSClient for each block acquiring
    operation.  (Igor Bolotin via szetszwo)

    HDFS-520. Create new tests for block recovery. (hairong)

    HDFS-1067. Create block recovery tests that handle errors. (hairong)

    HDFS-1107. Turn on append by default. (shv)

    HDFS-968. Use StringBuilder instead of StringBuffer for better
    performance. (Kay Kay via suresh)
    
    HDFS-703. Replace current fault injection implementation with one
    from (cos)

    HDFS-754. Reduce ivy console output to observable level (cos)

    HDFS-832. HDFS side of HADOOP-6222. (cos)

    HDFS-840. Change tests to use FileContext test helper introduced in
    HADOOP-6394. (Jitendra Nath Pandey via suresh)

    HDFS-685. Use the user-to-groups mapping service in the NameNode. 
    (boryas, acmurthy)

    HDFS-755. Read multiple checksum chunks at once in DFSInputStream.
    (Todd Lipcon via tomwhite)

    HDFS-786. Implement getContentSummary in HftpFileSystem.
    (Tsz Wo (Nicholas), SZE via cdouglas)

    HDFS-587. Add support for specifying queue name in mapreduce tests.
    (Erik Steffl via suresh)

    HDFS-902 Move contrib/raid to MapReduce. (Eli Collins via omalley)

    HDFS-800. The last block of a file under construction may change to the
    COMPLETE state in response to getAdditionalBlock or completeFileInternal.
    (hairong)

    HDFS-899. Delegation Token Implementation
     and corresponding changes in Namenode and DFS Api to issue, 
    renew and cancel delegation tokens. (jnp via boryas)

    HDFS-844. Log the filename when file locking fails. (tomwhite)

    HDFS-914. Refactor DFSOutputStream and DFSInputStream out of DFSClient.
    (Todd Lipcon via tomwhite)

    HDFS-949. Move DelegationToken into Common so that it can be used by
    MapReduce. (omalley)

    HDFS-930. Better error message for DATA_TRANSFER_VERSION mismatched.
    (Kay Kay via szetszwo)

    HDFS-986. Delegation token renewing and cancelling should provide
    meaningful exceptions when there are failures instead of returning 
    false. (omalley)

    HADOOP-6579. Upgrade the commons-codec library to 1.4. (omalley)

    HDFS-991. Allow authentication to the web ui via a delegation token. 
    (omalley)

    HDFS-994. Allow fetching of delegation token from NameNode for hftp.
    (Jakob Homan via acmurthy) 

    HDFS-998. Quote blocks streamed through jsps. (cdouglas)

    HDFS-729. NameNode API to list files that have missing blocks.
    (Rodrigo Schmidt via dhruba)

    HDFS-850. The WebUI display more details about namenode memory usage.
    (Dmytro Molkov via dhruba)

    HDFS-826. The DFSOutputStream has a API that returns the number of
    active datanode(s) in the current pipeline. (dhruba)

    HDFS-985. HDFS should issue multiple RPCs for listing a large
    directory. (hairong)

    HDFS-1043. NNThroughputBenchmark modifications to support benchmarking of
    server-side user group resolution. (shv)

    HDFS-892. Optionally use Avro reflection for Namenode RPC.  This
    is not a complete implementation yet, but rather a starting point.
    (cutting)
    
    HDFS-854. Datanode should scan devices in parallel to generate
    block report. (Dmytro Molkov via jhoman)

    HDFS-1032. fsck has an option to list corrupt files.
    (Andre Oriai via dhruba)

    HDFS-1024. SecondaryNameNode verifies size of fsimage and edits file.
    (Dmytro Molkov via dhruba)
    
    HDFS-1011. hdfsproxy: Improve log messages by restoring the previous
    thread name.  (Srikanth Sundarrajan via szetszwo)

    HDFS-997. Allow datanode storage directory permissions to be configurable.
    (Luke Lu via cdouglas)

    HDFS-1012. hdfsproxy: Support for fully qualified HDFS path in addition to
    simple unqualified path.  (Srikanth Sundarrajan via szetszwo)

    HDFS-993. Namenode should issue a delegation token only for kerberos 
    authenticated clients.(jnp via boryas)

    HDFS-1087. Modify audit log to use a StringBuilder rather than a Formatter.
    (cdouglas)

    HDFS-1083. Update TestHDFSCLI not to expect exception class name
    in error messages. (suresh)

    HDFS-1099. Add test for umask backward compatibility. (suresh)

    HDFS-1092. Use logging rather than System.err in MiniDFSCluster.
    (Kay Kay via jghoman)

    HDFS-1047. Install/deploy source jars to Maven repo. 
    (Patrick Angeles via jghoman)

    HDFS-666. Unit test for FsShell -text. (cdouglas via jghoman)

    HDFS-1054. Remove unnecessary sleep after failure in nextBlockOutputStream.
    (Todd Lipcon via jghoman)

    HDFS-921. Convert TestDFSClientRetries::testNotYetReplicatedErrors
    to Mockito. (jghoman)

    HDFS-1100. Override unwrapException in TestFcHdfsSymlink to test 
    symlink API conformance. (Eli Collins via suresh).

    HDFS-1089. Remove uses of FileContext#isFile, isDirectory, and exists.
    (Eli Collins via hairong)

    HDFS-1028. Efficient splitting of path components reduces the time
    to load in fsimage by 20%. (Dmytro Molkov via dhruba)

    HDFS-1109. HFTP supports filenames that contains the character "+".
    (Dmytro Molkov via dhruba)

    HDFS-853. The HDFS webUI displays the balanced-ness of the cluster.
    (Dmytro Molkov via dhruba)

    HDFS-1126. Change HDFS to depend on Hadoop 'common' artifacts instead
    of 'core'. (tomwhite)

    HDFS-995.  Replace usage of FileStatus#isDir().  (Eli Collins via
    tomwhite)

    HDFS-1161.  Make DN minimum valid volumes configurable.
    (Eli Collins via tomwhite)

    HDFS-1181. Move configuration and script files post split. (tomwhite)

    HDFS-1170.  Add more assertions to TestLargeDirectoryDelete.
    (Steve Loughran via tomwhite)

    HDFS-1199. Extract a subset of tests for smoke (DOA) validation. (cos)

    HDFS-1174. New properties for suspend and resume process. (Vinay Thota via
    cos)

    HDFS-1277. [Herriot] New property for multi user list. (Vinay Thota via
    cos)

    HDFS-806. Add new unit tests to the 10-mins 'run-commit-test' target (cos)

  OPTIMIZATIONS

    HDFS-946. NameNode should not return full path name when lisitng a
    diretory or getting the status of a file. (hairong)

  BUG FIXES

    HDFS-76. Better error message to users when commands fail because of 
    lack of quota. Allow quota to be set even if the limit is lower than
    current consumption. (Boris Shkolnik via rangadi)

    HADOOP-4687. HDFS is split from Hadoop Core. It is a subproject under 
    Hadoop (Owen O'Malley)

    HADOOP-6096. Fix Eclipse project and classpath files following project
    split. (tomwhite)

    HDFS-195. Handle expired tokens when write pipeline is reestablished.
    (Kan Zhang via rangadi)

    HDFS-181. Validate src path in FSNamesystem.getFileInfo(..).  (Todd
    Lipcon via szetszwo)

    HDFS-441. Remove TestFTPFileSystem.  (szetszwo)

    HDFS-440. Fix javadoc broken links in DFSClient.  (szetszwo)

    HDFS-480. Fix a typo in the jar name in build.xml.  
    (Konstantin Shvachko via gkesavan)

    HDFS-438. Check for NULL before invoking GenericArgumentParser in
    DataNode. (Raghu Angadi)

    HDFS-415. BlockReceiver hangs in case of certain runtime exceptions.
    (Konstantin Boudnik via rangadi)

    HDFS-462. loadFSImage should close edits file. (Jakob Homan via shv)

    HDFS-489. Update TestHDFSCLI for the -skipTrash option in rm. (Jakob Homan
    via szetszwo)

    HDFS-445. pread() does not pick up changes to block locations. 
    (Kan Zhang via rangadi) 

    HDFS-463. CreateEditLog utility broken after HDFS-396 (URI for
    FSImage). (Suresh Srinivas via rangadi)

    HDFS-484. Fix bin-package and package target to package jar files.
    (gkesavan)

    HDFS-490. Eliminate the deprecated warnings introduced by H-5438.
    (He Yongqiang via szetszwo)

    HDFS-119. Fix a bug in logSync(), which causes NameNode block forever.
    (Suresh Srinivas via shv)

    HDFS-534. Include avro in ivy.  (szetszwo)

    HDFS-532. Allow applications to know that a read request failed 
    because block is missing. (dhruba)

    HDFS-561. Fix write pipeline READ_TIMEOUT in DataTransferProtocol.
    (Kan Zhang via szetszwo)

    HDFS-553. BlockSender reports wrong failed position in ChecksumException.
    (hairong)

    HDFS-568. Set mapred.job.tracker.retire.jobs to false in
    src/test/mapred-site.xml for mapreduce tests to run.  (Amareshwari
    Sriramadasu via szetszwo)
 
    HDFS-15. All replicas end up on 1 rack. (Jitendra Nath Pandey via hairong)
 
    HDFS-586. TestBlocksWithNotEnoughRacks sometimes fails.
    (Jitendra Nath Pandey via hairong)

    HADOOP-6243. Fixed a NullPointerException in handling deprecated keys.
    (Sreekanth Ramakrishnan via yhemanth)

    HDFS-605. Do not run fault injection tests in the run-test-hdfs-with-mr
    target.  (Konstantin Boudnik via szetszwo)

    HDFS-606. Fix ConcurrentModificationException in invalidateCorruptReplicas()
    (shv)

    HDFS-601. TestBlockReport obtains data directories directly from
    MiniHDFSCluster. (Konstantin Boudnik via shv)

    HDFS-614. TestDatanodeBlockScanner obtains data directories directly from
    MiniHDFSCluster. (shv)

    HDFS-612. Remove the use of org.mortbay.log.Log in FSDataset.  (szetszwo)

    HDFS-622. checkMinReplication should count live nodes only. (shv)

    HDFS-629. Remove ReplicationTargetChooser.java along with fixing 
    import warnings generated by Eclipse. (dhruba)

    HDFS-637. DataNode sends a Success ack when block write fails. (hairong)

    HDFS-640. Fixed TestHDFSFileContextMainOperations.java build failure. (suresh)

    HDFS-547. TestHDFSFileSystemContract#testOutputStreamClosedTwice
    sometimes fails with CloseByInterruptException. (hairong)

    HDFS-588. Fix TestFiDataTransferProtocol and TestAppend2 failures. (shv)

    HDFS-550. DataNode restarts may introduce corrupt/duplicated/lost replicas
    when handling detached replicas. (hairong)

    HDFS-659. If the the last block is not complete, update its length with
    one of its replica's length stored in datanode.  (szetszwo)

    HDFS-649. Check null pointers for DataTransferTest.  (Konstantin Boudnik
    via szetszwo)

    HDFS-661. DataNode upgrade fails on non-existant current directory.
    (hairong)

    HDFS-597. Mofication introduced by HDFS-537 breakes an advice binding in
    FSDatasetAspects.  (Konstantin Boudnik via szetszwo)

    HDFS-665. TestFileAppend2 sometimes hangs. (hairong)

    HDFS-676. Fix NPE in FSDataset.updateReplicaUnderRecovery() (shv)

    HDFS-673. BlockReceiver#PacketResponder should not remove a packet from
    the ack queue before its ack is sent. (hairong)

    HDFS-682. Fix bugs in TestBlockUnderConstruction.  (szetszwo)

    HDFS-668. TestFileAppend3#TC7 sometimes hangs. (hairong)

    HDFS-679. Appending to a partial chunk incorrectly assumes the
    first packet fills up the partial chunk. (hairong)

    HDFS-722. Fix callCreateBlockWriteStream pointcut in FSDatasetAspects.
    (szetszwo)

    HDFS-690. TestAppend2#testComplexAppend failed on "Too many open files".
    (hairong)

    HDFS-725. Support the build error fix for HADOOP-6327.  (Sanjay Radia via
    szetszwo)

    HDFS-625. Fix NullPointerException thrown from ListPathServlet. (suresh)

    HDFS-735. TestReadWhileWriting has wrong line termination symbols (cos)

    HDFS-691. Fix an overflow error in DFSClient.DFSInputStream.available().
    (szetszwo)

    HDFS-733. TestBlockReport fails intermittently. (cos)

    HDFS-774. Intermittent race condition in TestFiPipelines (cos)

    HDFS-741. TestHFlush test doesn't seek() past previously written part of
    the file (cos, szetszwo)

    HDFS-706. Intermittent failures in TestFiHFlush (cos)
 
    HDFS-646. Fix test-patch failure by adding test-contrib ant target.
    (gkesavan)

    HDFS-791. Build is broken after HDFS-787 patch has been applied (cos)

    HDFS-792. TestHDFSCLI is failing. (Todd Lipcon via cos)

    HDFS-781. Namenode metrics PendingDeletionBlocks is not decremented.
    (Suresh)

    HDFS-192. Fix TestBackupNode failures. (shv)

    HDFS-797. TestHDFSCLI much slower after HDFS-265 merge. (Todd Lipcon via cos)

    HDFS-824. Stop lease checker in TestReadWhileWriting.  (szetszwo)

    HDFS-823. CheckPointer should use addInternalServlet for image-fetching
    servlet (jghoman)

    HDFS-456. Fix URI generation for windows file paths. (shv)

    HDFS-812. FSNamesystem#internalReleaseLease throws NullPointerException on
    a single-block file's lease recovery. (cos)

    HDFS-724. Pipeline hangs if one of the block receiver is not responsive.
    (hairong)

    HDFS-564. Adding pipeline tests 17-35. (hairong)

    HDFS-849. TestFiDataTransferProtocol2#pipeline_Fi_18 sometimes fails.
    (hairong)

    HDFS-762. Balancer causes Null Pointer Exception. 
    (Cristian Ivascu via dhruba)

    HDFS-868. Fix link to Hadoop Upgrade Wiki. (Chris A. Mattmann via shv)
    
    HDFS-880. TestNNLeaseRecovery fails on windows (cos, shv)

    HDFS-699. Primary datanode should compare replicas' on disk lengths.
    (hairong)

    HDFS-897. Fix a bug related to generation stamp comparison in 
    ReplicasMap. (suresh)

    HDFS-793. Data node should receive the whole packet ack message before it
    constructs and sends its own ack message for the packet. (hairong)

    HDFS-101. DFS write pipeline: DFSClient sometimes does not detect second
    datanode failure. (hairong)

    HDFS-822. Appends to already-finalized blocks can rename across volumes.
    (hairong)

    HDFS-1046. Fix Tomcat version in hdfsproxy/build.xml.  (Srikanth
    Sundarrajan via szetszwo)

    HDFS-1072. Fix TestReadWhileWriting failure. (Erik Steffl via shv)

    HDFS-913. Rename fault injection test TestRename.java to TestFiRename.java
    to include it in tests run by ant target run-test-hdfs-fault-inject.
    (suresh)
  
    HDFS-695. RaidNode should read in configuration from hdfs-site.xml.
    (dhruba)

    HDFS-726. Eclipse .classpath template has outdated jar files and is
    missing some new ones. (cos)

    HDFS-750. Fix build failure due to TestRename. (suresh)

    HDFS-712. Move libhdfs from mapreduce subproject to hdfs subproject.
    (Eli Collins via dhruba)

    HDFS-757. Enable Unit test for HDFS Raid. (dhruba)

    HDFS-611. Prevent DataNode heartbeat times from increasing even when
    the DataNode has many blocks to delete. (Zheng Shao via dhruba)

    HDFS-751. Fix TestCrcCorruption to pick up the correct datablocks to
    corrupt. (dhruba)
    
    HDFS-763. Fix slightly misleading report from DataBlockScanner 
    about corrupted scans. (dhruba)

    HDFS-727. bug setting block size hdfsOpenFile (Eli Collins via cos)

    HDFS-756. libhdfs unit tests do not run. (Eli Collins via cos)

    HDFS-783. libhdfs tests brakes code coverage runs with Clover (cos)

    HDFS-785. Add Apache license to several namenode unit tests. 
    (Ravi Phulari via jghoman)

    HDFS-802. Update Eclipse configuration to match changes to Ivy
    configuration (Edwin Chan via cos)

    HDFS-423. Unbreak FUSE build and fuse_dfs_wrapper.sh (Eli Collins via cos)

    HDFS-825. Build fails to pull latest hadoop-core-* artifacts (cos)

    HDFS-94. The Heap Size printed in the NameNode WebUI is accurate.
    (Dmytro Molkov via dhruba)

    HDFS-767. An improved retry policy when the DFSClient is unable to fetch a
    block from the datanode.  (Ning Zhang via dhruba)

    HDFS-775. FSDataset calls getCapacity() twice. (stevel)
    
    HDFS-885. Datanode toString() NPEs on null dnRegistration. (stevel)

    HDFS-877. Client-driven block verification not functioning. (Todd
    Lipcon via hairong)

    HDFS-630. In DFSOutputStream.nextBlockOutputStream(), the client can
    exclude specific datanodes when locating the next block.
    (Cosmin Lehene via Stack)

    HDFS-922. Remove unnecessary semicolon added by HDFS-877 that causes
    problems for Eclipse compilation. (jghoman)

    HDFS-927  DFSInputStream retries too many times for new block locations
    (Todd Lipcon via Stack)

    HDFS-938. Replace calls to UGI.getUserName() with UGI.getShortUserName()
    (jghoman)

    HDFS-894. DatanodeID.ipcPort is not updated when existing node 
    re-registers. (Todd Lipcon via tomwhite)

    HDFS-965. Split TestDelegationToken in to two parts and fix configuration
    to allow proxy users in the test. (Jitendra Pandey via omalley)

    HDFS-999. Secondary namenode should login using kerberos if security is 
    configured (boryas)

    HDFS-856. Hardcoded replication level for new files in fuse-dfs.
    (Brian Bockelman via tomwhite)

    HDFS-857. Incorrect type for fuse-dfs capacity can cause "df" to return
    negative values on 32-bit machines. (Brian Bockelman via tomwhite)

    HDFS-858. Incorrect return codes for fuse-dfs. (Brian Bockelman via
    tomwhite)

    HDFS-859. fuse-dfs utime behavior causes issues with tar.
    (Brian Bockelman via tomwhite)

    HDFS-861. fuse-dfs does not support O_RDWR. (Brian Bockelman via tomwhite)

    HDFS-961. dfs_readdir incorrectly parses paths. (Eli Collins via tomwhite)

    HDFS-1015. Fix intermittent failure in TestSecurityTokenEditLog.
    (Jitendra Nath Pandey via suresh)

    HDFS-939. libhdfs test is broken. (Eli Collins via tomwhite)
    
    HDFS-1074. hdfsproxy: Fix bugs in TestProxyUtil.  (Srikanth Sundarrajan
    via szetszwo)

    HDFS-481. hdfsproxy: Bug Fixes + HdfsProxy to use proxy user to
    impresonate the real user.  (Srikanth Sundarrajan via szetszwo)

    HDFS-482. Move HsftpFileSystem's ssl.client.do.not.authenticate.server
    configuration setting to ssl-client.xml.  (Srikanth Sundarrajan via
    szetszwo)

    HDFS-1010. hdfsproxy: Retrieve groups from UnixUserGroupInformation
    instead of LdapEntry.  (Srikanth Sundarrajan via szetszwo)

    HDFS-466. hdfs_write infinite loop when dfs fails and cannot write
    files > 2 GB. (Pete Wyckoff via tomwhite)

    HDFS-651. HDFS Docs - fix listing of docs in the doc menu.
    (Corinne Chandel via tomwhite)

    HDFS-1014. Error in reading delegation tokens from edit logs.
    (Jitendra Nath Pandey via jhoman)

    HDFS-1088. Prevent renaming a symbolik link to its target.
    (Eli Collins via suresh)

    HDFS-966. NameNode does not recovers lease when it is in safemode.
    (dhruba)

    HDFS-833. Datanode shutdown should log problems with Storage.unlockAll()
    (Steve Loughran via dhruba)

    HDFS-1101. TestDiskError.testLocalDirs() fails. (cdouglas via jghoman)

    HDFS-1031. Enhance the webUi to list a few of the corrupted files in HDFS.
    (Andre Orian via dhruba)

    HDFS-1078. Create static and dynamic versions of libhdfs.
    (Sam Rash via dhruba)

    HDFS-1104. Fsck triggers full GC on NameNode. (hairong)

    HDFS-1141. Closing a file is successful only if the client still has a
    valid lease. (Todd Lipcon via dhruba)

    HDFS-1138. Prevent erroneous updation of modification time of a directory
    when fsimage loads. (Dmytro Molkov via dhruba)

    HDFS-1000. Updates libhdfs to the new API for UGI (ddas)

    HDFS-609. Create a file with the append flag does not work in HDFS.
    (tomwhite)

    HDFS-1255. Fix failing test-libhdfs.sh test. (tomwhite)

    HDFS-1256. libhdfs is missing from the tarball. (tomwhite)

    HDFS-1057. Concurrent readers hit ChecksumExceptions if following a
    writer to very end of file. (sam rash via hairong)

    HDFS-1212. Harmonize HDFS JAR library versions with Common. (tomwhite)

    HDFS-1159. clean-cache target removes wrong ivy cache (cos)

    HDFS-1193. -mvn-system-deploy target is broken which inturn fails the
    mvn-deploy task leading to unstable mapreduce build (Giridharan
    Kesavan via cos)

    HDFS-1299. 'compile-fault-inject' never should be called directly. (cos)

    HDFS-1311. Running tests with 'testcase' cause triple execution of the
    same test case (Cos)

    HDFS-1267. fuse-dfs does not compile. (Devaraj Das via tomwhite)

    HDFS-1598.  Directory listing on hftp:// does not show .*.crc files.
    (szetszwo)

    HDFS-1750. ListPathsServlet should not use HdfsFileStatus.getLocalName()
    to get file name since it may return an empty string.  (szetszwo)

Release 0.20.3 - Unreleased

  IMPROVEMENTS

  BUG FIXES

    HDFS-1041. DFSClient.getFileChecksum(..) should retry if connection to
    the first datanode fails.  (szetszwo)

    HDFS-909. Wait until edits syncing is finishes before purging edits.
    (Todd Lipcon via shv)

    HDFS-1258. Clearing namespace quota on "/" corrupts fs image.
    (Aaron T. Myers via szetszwo)

    HDFS-1406. TestCLI fails on Ubuntu with default /etc/hosts. (cos)

Release 0.20.203.0 - 2011-5-11

  IMPROVEMENTS

    HADOOP-7259. Contrib modules should include the build.properties from
    the enclosing hadoop directory. (omalley)

  BUG FIXES

    HDFS-132. Fix namenode to not report files deleted metrics for deletions
    done while replaying edits during startup. (suresh & shv)

    HDFS-955. New implementation of saveNamespace() to avoid loss of edits 
    when name-node fails during saving. (shv)

Release 0.20.2 - 2009-09-01

  IMPROVEMENTS

    HDFS-737. Add full path name of the file to the block information and 
    summary of total number of files, blocks, live and deadnodes to 
    metasave output. (Jitendra Nath Pandey via suresh)

    HDFS-919. Create test to validate the BlocksVerified metric (Gary Murry
    via cos)

    HDFS-907. Add tests for getBlockLocations and totalLoad metrics.
    (Ravi Phulari via cos)
    
  BUG FIXES

    HDFS-686. NullPointerException is thrown while merging edit log and image.
    (hairong)

    HDFS-677. Rename failure when both source and destination quota exceeds
    results in deletion of source. (suresh)

    HDFS-709. Fix TestDFSShell failure due to rename bug introduced by 
    HDFS-677. (suresh)

    HDFS-579. Fix DfsTask to follow the semantics of 0.19, regarding non-zero
    return values as failures. (Christian Kunz via cdouglas)

    HDFS-723. Fix deadlock in DFSClient#DFSOutputStream. (hairong)

    HDFS-596. Fix memory leak in hdfsFreeFileInfo() for libhdfs.
    (Zhang Bingjun via dhruba)

    HDFS-185. Disallow chown, chgrp, chmod, setQuota, and setSpaceQuota when
    name-node is in safemode. (Ravi Phulari via shv)

    HDFS-187. Initialize secondary namenode http address in TestStartup.
    (Todd Lipcon via szetszwo)

    HDFS-464. Fix memory leaks in libhdfs. (Christian Kunz via suresh)
    
    HDFS-1377. Quota bug for partial blocks allows quotas to be violated. (eli)

Release 0.20.1 - 2009-09-01

  IMPROVEMENTS

    HDFS-438. Improve help message for space quota command. (Raghu Angadi)

  BUG FIXES

    HDFS-167. Fix a bug in DFSClient that caused infinite retries on write.
    (Bill Zeller via szetszwo)

    HDFS-527. Remove/deprecate unnecessary DFSClient constructors.  (szetszwo)

    HDFS-525. The SimpleDateFormat object in ListPathsServlet is not thread
    safe. (Suresh Srinivas and cdouglas)

    HDFS-761. Fix failure to process rename operation from edits log due to 
    quota verification. (suresh)<|MERGE_RESOLUTION|>--- conflicted
+++ resolved
@@ -259,7 +259,6 @@
     HDFS-5794. Fix the inconsistency of layout version number of
     ADD_DATANODE_AND_STORAGE_UUIDS between trunk and branch-2. (jing9)
 
-<<<<<<< HEAD
   BREAKDOWN OF HDFS-5698 SUBTASKS AND RELATED JIRAS
 
     HDFS-5717. Save FSImage header in protobuf. (Haohui Mai via jing9)
@@ -314,8 +313,6 @@
 
     HDFS-5847. Consolidate INodeReference into a separate section. (jing9)
 
-=======
->>>>>>> 2c7dfa29
 Release 2.4.0 - UNRELEASED
 
   INCOMPATIBLE CHANGES

/*
 * Licensed to the Apache Software Foundation (ASF) under one
 * or more contributor license agreements.  See the NOTICE file
 * distributed with this work for additional information
 * regarding copyright ownership.  The ASF licenses this file
 * to you under the Apache License, Version 2.0 (the
 * "License"); you may not use this file except in compliance
 * with the License.  You may obtain a copy of the License at
 *
 *     http://www.apache.org/licenses/LICENSE-2.0
 *
 * Unless required by applicable law or agreed to in writing, software
 * distributed under the License is distributed on an "AS IS" BASIS,
 * WITHOUT WARRANTIES OR CONDITIONS OF ANY KIND, either express or implied.
 * See the License for the specific language governing permissions and
 * limitations under the License.
 */

package org.apache.hadoop.fs.s3a;

import java.io.File;
import java.io.FileNotFoundException;
import java.io.IOException;
import java.io.InputStream;
import java.io.InterruptedIOException;
import java.net.URI;
import java.util.ArrayList;
import java.util.Date;
import java.util.EnumSet;
import java.util.List;
import java.util.Map;
import java.util.concurrent.ExecutorService;
import java.util.Objects;
import java.util.concurrent.TimeUnit;
import java.util.concurrent.atomic.AtomicBoolean;

import com.amazonaws.AmazonClientException;
import com.amazonaws.AmazonServiceException;
import com.amazonaws.services.s3.AmazonS3;
import com.amazonaws.services.s3.model.AbortMultipartUploadRequest;
import com.amazonaws.services.s3.model.AmazonS3Exception;
import com.amazonaws.services.s3.model.CannedAccessControlList;
import com.amazonaws.services.s3.model.CompleteMultipartUploadRequest;
import com.amazonaws.services.s3.model.CompleteMultipartUploadResult;
import com.amazonaws.services.s3.model.CopyObjectRequest;
import com.amazonaws.services.s3.model.DeleteObjectsRequest;
import com.amazonaws.services.s3.model.InitiateMultipartUploadRequest;
import com.amazonaws.services.s3.model.ListObjectsRequest;
import com.amazonaws.services.s3.model.ObjectListing;
import com.amazonaws.services.s3.model.ObjectMetadata;
import com.amazonaws.services.s3.model.PartETag;
import com.amazonaws.services.s3.model.PutObjectRequest;
import com.amazonaws.services.s3.model.PutObjectResult;
import com.amazonaws.services.s3.model.S3ObjectSummary;
import com.amazonaws.services.s3.model.UploadPartRequest;
import com.amazonaws.services.s3.model.UploadPartResult;
import com.amazonaws.services.s3.transfer.Copy;
import com.amazonaws.services.s3.transfer.TransferManager;
import com.amazonaws.services.s3.transfer.TransferManagerConfiguration;
import com.amazonaws.services.s3.transfer.Upload;
import com.amazonaws.event.ProgressListener;
import com.amazonaws.event.ProgressEvent;
import com.google.common.annotations.VisibleForTesting;
import com.google.common.base.Preconditions;
import com.google.common.util.concurrent.ListeningExecutorService;

import org.apache.commons.lang.StringUtils;
import org.apache.hadoop.classification.InterfaceAudience;
import org.apache.hadoop.classification.InterfaceStability;
import org.apache.hadoop.conf.Configuration;
import org.apache.hadoop.fs.CreateFlag;
import org.apache.hadoop.fs.FSDataInputStream;
import org.apache.hadoop.fs.FSDataOutputStream;
import org.apache.hadoop.fs.FileAlreadyExistsException;
import org.apache.hadoop.fs.FileStatus;
import org.apache.hadoop.fs.FileSystem;
import org.apache.hadoop.fs.GlobalStorageStatistics;
import org.apache.hadoop.fs.InvalidRequestException;
import org.apache.hadoop.fs.LocalDirAllocator;
import org.apache.hadoop.fs.LocalFileSystem;
import org.apache.hadoop.fs.LocatedFileStatus;
import org.apache.hadoop.fs.Path;
import org.apache.hadoop.fs.PathFilter;
import org.apache.hadoop.fs.PathIOException;
import org.apache.hadoop.fs.PathIsNotEmptyDirectoryException;
import org.apache.hadoop.fs.RemoteIterator;
import org.apache.hadoop.fs.StorageStatistics;
import org.apache.hadoop.fs.permission.FsPermission;
import org.apache.hadoop.fs.s3a.s3guard.DirListingMetadata;
import org.apache.hadoop.fs.s3a.s3guard.MetadataStore;
import org.apache.hadoop.fs.s3a.s3guard.PathMetadata;
import org.apache.hadoop.fs.s3a.s3guard.S3Guard;
import org.apache.hadoop.fs.s3native.S3xLoginHelper;
import org.apache.hadoop.security.UserGroupInformation;
import org.apache.hadoop.util.Progressable;
import org.apache.hadoop.util.ReflectionUtils;

import static org.apache.hadoop.fs.s3a.Constants.*;
import static org.apache.hadoop.fs.s3a.Listing.ACCEPT_ALL;
import static org.apache.hadoop.fs.s3a.S3AUtils.*;
import static org.apache.hadoop.fs.s3a.Statistic.*;

import org.slf4j.Logger;
import org.slf4j.LoggerFactory;

/**
 * The core S3A Filesystem implementation.
 *
 * This subclass is marked as private as code should not be creating it
 * directly; use {@link FileSystem#get(Configuration)} and variants to
 * create one.
 *
 * If cast to {@code S3AFileSystem}, extra methods and features may be accessed.
 * Consider those private and unstable.
 *
 * Because it prints some of the state of the instrumentation,
 * the output of {@link #toString()} must also be considered unstable.
 */
@InterfaceAudience.Private
@InterfaceStability.Evolving
public class S3AFileSystem extends FileSystem {
  /**
   * Default blocksize as used in blocksize and FS status queries.
   */
  public static final int DEFAULT_BLOCKSIZE = 32 * 1024 * 1024;
  private URI uri;
  private Path workingDir;
  private String username;
  private AmazonS3 s3;
  private String bucket;
  private int maxKeys;
  private Listing listing;
  private long partSize;
  private boolean enableMultiObjectsDelete;
  private TransferManager transfers;
  private ListeningExecutorService threadPoolExecutor;
  private long multiPartThreshold;
  public static final Logger LOG = LoggerFactory.getLogger(S3AFileSystem.class);
  private static final Logger PROGRESS =
      LoggerFactory.getLogger("org.apache.hadoop.fs.s3a.S3AFileSystem.Progress");
  private LocalDirAllocator directoryAllocator;
  private CannedAccessControlList cannedACL;
  private String serverSideEncryptionAlgorithm;
  private S3AInstrumentation instrumentation;
  private S3AStorageStatistics storageStatistics;
  private long readAhead;
  private S3AInputPolicy inputPolicy;
  private final AtomicBoolean closed = new AtomicBoolean(false);
  private MetadataStore metadataStore;
  private boolean allowAuthoritative;

  // The maximum number of entries that can be deleted in any call to s3
  private static final int MAX_ENTRIES_TO_DELETE = 1000;
  private boolean blockUploadEnabled;
  private String blockOutputBuffer;
  private S3ADataBlocks.BlockFactory blockFactory;
  private int blockOutputActiveBlocks;

  /** Called after a new FileSystem instance is constructed.
   * @param name a uri whose authority section names the host, port, etc.
   *   for this FileSystem
   * @param conf the configuration
   */
  public void initialize(URI name, Configuration conf) throws IOException {
    super.initialize(name, conf);
    setConf(conf);
    try {
      instrumentation = new S3AInstrumentation(name);

      uri = S3xLoginHelper.buildFSURI(name);
      // Username is the current user at the time the FS was instantiated.
      username = UserGroupInformation.getCurrentUser().getShortUserName();
      workingDir = new Path("/user", username)
          .makeQualified(this.uri, this.getWorkingDirectory());

      bucket = name.getHost();

      Class<? extends S3ClientFactory> s3ClientFactoryClass = conf.getClass(
          S3_CLIENT_FACTORY_IMPL, DEFAULT_S3_CLIENT_FACTORY_IMPL,
          S3ClientFactory.class);
      s3 = ReflectionUtils.newInstance(s3ClientFactoryClass, conf)
          .createS3Client(name, uri);

      maxKeys = intOption(conf, MAX_PAGING_KEYS, DEFAULT_MAX_PAGING_KEYS, 1);
      listing = new Listing(this);
      partSize = getMultipartSizeProperty(conf,
          MULTIPART_SIZE, DEFAULT_MULTIPART_SIZE);
      multiPartThreshold = getMultipartSizeProperty(conf,
          MIN_MULTIPART_THRESHOLD, DEFAULT_MIN_MULTIPART_THRESHOLD);

      //check but do not store the block size
      longBytesOption(conf, FS_S3A_BLOCK_SIZE, DEFAULT_BLOCKSIZE, 1);
      enableMultiObjectsDelete = conf.getBoolean(ENABLE_MULTI_DELETE, true);

      readAhead = longBytesOption(conf, READAHEAD_RANGE,
          DEFAULT_READAHEAD_RANGE, 0);
      storageStatistics = (S3AStorageStatistics)
          GlobalStorageStatistics.INSTANCE
              .put(S3AStorageStatistics.NAME,
                  new GlobalStorageStatistics.StorageStatisticsProvider() {
                    @Override
                    public StorageStatistics provide() {
                      return new S3AStorageStatistics();
                    }
                  });

      int maxThreads = conf.getInt(MAX_THREADS, DEFAULT_MAX_THREADS);
      if (maxThreads < 2) {
        LOG.warn(MAX_THREADS + " must be at least 2: forcing to 2.");
        maxThreads = 2;
      }
      int totalTasks = intOption(conf,
          MAX_TOTAL_TASKS, DEFAULT_MAX_TOTAL_TASKS, 1);
      long keepAliveTime = longOption(conf, KEEPALIVE_TIME,
          DEFAULT_KEEPALIVE_TIME, 0);
      threadPoolExecutor = BlockingThreadPoolExecutorService.newInstance(
          maxThreads,
          maxThreads + totalTasks,
          keepAliveTime, TimeUnit.SECONDS,
          "s3a-transfer-shared");

      initTransferManager();

      initCannedAcls(conf);

      verifyBucketExists();

      initMultipartUploads(conf);

      serverSideEncryptionAlgorithm =
          conf.getTrimmed(SERVER_SIDE_ENCRYPTION_ALGORITHM);
      LOG.debug("Using encryption {}", serverSideEncryptionAlgorithm);
      inputPolicy = S3AInputPolicy.getPolicy(
          conf.getTrimmed(INPUT_FADVISE, INPUT_FADV_NORMAL));

      blockUploadEnabled = conf.getBoolean(FAST_UPLOAD, DEFAULT_FAST_UPLOAD);

      if (blockUploadEnabled) {
        blockOutputBuffer = conf.getTrimmed(FAST_UPLOAD_BUFFER,
            DEFAULT_FAST_UPLOAD_BUFFER);
        partSize = ensureOutputParameterInRange(MULTIPART_SIZE, partSize);
        blockFactory = S3ADataBlocks.createFactory(this, blockOutputBuffer);
        blockOutputActiveBlocks = intOption(conf,
            FAST_UPLOAD_ACTIVE_BLOCKS, DEFAULT_FAST_UPLOAD_ACTIVE_BLOCKS, 1);
        LOG.debug("Using S3ABlockOutputStream with buffer = {}; block={};" +
                " queue limit={}",
            blockOutputBuffer, partSize, blockOutputActiveBlocks);
      } else {
        LOG.debug("Using S3AOutputStream");
      }

      metadataStore = S3Guard.getMetadataStore(this);
      allowAuthoritative = conf.getBoolean(METADATASTORE_AUTHORITATIVE,
          DEFAULT_METADATASTORE_AUTHORITATIVE);
    } catch (AmazonClientException e) {
      throw translateException("initializing ", new Path(name), e);
    }
  }

  /**
   * Verify that the bucket exists. This does not check permissions,
   * not even read access.
   * @throws FileNotFoundException the bucket is absent
   * @throws IOException any other problem talking to S3
   */
  protected void verifyBucketExists()
      throws FileNotFoundException, IOException {
    try {
      if (!s3.doesBucketExist(bucket)) {
        throw new FileNotFoundException("Bucket " + bucket + " does not exist");
      }
    } catch (AmazonS3Exception e) {
      // this is a sign of a serious startup problem so do dump everything
      LOG.warn(stringify(e), e);
      throw translateException("doesBucketExist", bucket, e);
    } catch (AmazonServiceException e) {
      // this is a sign of a serious startup problem so do dump everything
      LOG.warn(stringify(e), e);
      throw translateException("doesBucketExist", bucket, e);
    } catch (AmazonClientException e) {
      throw translateException("doesBucketExist", bucket, e);
    }
  }

  /**
   * Get S3A Instrumentation. For test purposes.
   * @return this instance's instrumentation.
   */
  public S3AInstrumentation getInstrumentation() {
    return instrumentation;
  }

  private void initTransferManager() {
    TransferManagerConfiguration transferConfiguration =
        new TransferManagerConfiguration();
    transferConfiguration.setMinimumUploadPartSize(partSize);
    transferConfiguration.setMultipartUploadThreshold(multiPartThreshold);
    transferConfiguration.setMultipartCopyPartSize(partSize);
    transferConfiguration.setMultipartCopyThreshold(multiPartThreshold);

    transfers = new TransferManager(s3, threadPoolExecutor);
    transfers.setConfiguration(transferConfiguration);
  }

  private void initCannedAcls(Configuration conf) {
    String cannedACLName = conf.get(CANNED_ACL, DEFAULT_CANNED_ACL);
    if (!cannedACLName.isEmpty()) {
      cannedACL = CannedAccessControlList.valueOf(cannedACLName);
    } else {
      cannedACL = null;
    }
  }

  private void initMultipartUploads(Configuration conf) throws IOException {
    boolean purgeExistingMultipart = conf.getBoolean(PURGE_EXISTING_MULTIPART,
        DEFAULT_PURGE_EXISTING_MULTIPART);
    long purgeExistingMultipartAge = longOption(conf,
        PURGE_EXISTING_MULTIPART_AGE, DEFAULT_PURGE_EXISTING_MULTIPART_AGE, 0);

    if (purgeExistingMultipart) {
      Date purgeBefore =
          new Date(new Date().getTime() - purgeExistingMultipartAge * 1000);

      try {
        transfers.abortMultipartUploads(bucket, purgeBefore);
      } catch (AmazonServiceException e) {
        if (e.getStatusCode() == 403) {
          instrumentation.errorIgnored();
          LOG.debug("Failed to purging multipart uploads against {}," +
              " FS may be read only", bucket, e);
        } else {
          throw translateException("purging multipart uploads", bucket, e);
        }
      }
    }
  }

  /**
   * Return the protocol scheme for the FileSystem.
   *
   * @return "s3a"
   */
  @Override
  public String getScheme() {
    return "s3a";
  }

  /**
   * Returns a URI whose scheme and authority identify this FileSystem.
   */
  @Override
  public URI getUri() {
    return uri;
  }

  @Override
  public int getDefaultPort() {
    return Constants.S3A_DEFAULT_PORT;
  }

  /**
   * Returns the S3 client used by this filesystem.
   * @return AmazonS3Client
   */
  @VisibleForTesting
  AmazonS3 getAmazonS3Client() {
    return s3;
  }

  /**
   * Returns the read ahead range value used by this filesystem
   * @return
   */

  @VisibleForTesting
  long getReadAheadRange() {
    return readAhead;
  }

  /**
   * Get the input policy for this FS instance.
   * @return the input policy
   */
  @InterfaceStability.Unstable
  public S3AInputPolicy getInputPolicy() {
    return inputPolicy;
  }

  /**
   * Demand create the directory allocator, then create a temporary file.
   * {@link LocalDirAllocator#createTmpFileForWrite(String, long, Configuration)}.
   *  @param pathStr prefix for the temporary file
   *  @param size the size of the file that is going to be written
   *  @param conf the Configuration object
   *  @return a unique temporary file
   *  @throws IOException IO problems
   */
  synchronized File createTmpFileForWrite(String pathStr, long size,
      Configuration conf) throws IOException {
    if (directoryAllocator == null) {
      String bufferDir = conf.get(BUFFER_DIR) != null
          ? BUFFER_DIR : "hadoop.tmp.dir";
      directoryAllocator = new LocalDirAllocator(bufferDir);
    }
    return directoryAllocator.createTmpFileForWrite(pathStr, size, conf);
  }

  /**
   * Get the bucket of this filesystem.
   * @return the bucket
   */
  public String getBucket() {
    return bucket;
  }

  /**
   * Change the input policy for this FS.
   * @param inputPolicy new policy
   */
  @InterfaceStability.Unstable
  public void setInputPolicy(S3AInputPolicy inputPolicy) {
    Objects.requireNonNull(inputPolicy, "Null inputStrategy");
    LOG.debug("Setting input strategy: {}", inputPolicy);
    this.inputPolicy = inputPolicy;
  }

  /**
   * Turns a path (relative or otherwise) into an S3 key.
   *
   * @param path input path, may be relative to the working dir
   * @return a key excluding the leading "/", or, if it is the root path, ""
   */
  private String pathToKey(Path path) {
    if (!path.isAbsolute()) {
      path = new Path(workingDir, path);
    }

    if (path.toUri().getScheme() != null && path.toUri().getPath().isEmpty()) {
      return "";
    }

    return path.toUri().getPath().substring(1);
  }

  /**
   * Turns a path (relative or otherwise) into an S3 key, adding a trailing
   * "/" if the path is not the root <i>and</i> does not already have a "/"
   * at the end.
   *
   * @param key s3 key or ""
   * @return the with a trailing "/", or, if it is the root key, "",
   */
  private String maybeAddTrailingSlash(String key) {
    if (!key.isEmpty() && !key.endsWith("/")) {
      return key + '/';
    } else {
      return key;
    }
  }

  /**
   * Convert a path back to a key.
   * @param key input key
   * @return the path from this key
   */
  private Path keyToPath(String key) {
    return new Path("/" + key);
  }

  /**
   * Convert a key to a fully qualified path.
   * @param key input key
   * @return the fully qualified path including URI scheme and bucket name.
   */
  Path keyToQualifiedPath(String key) {
    return qualify(keyToPath(key));
  }

  /**
   * Qualify a path.
   * @param path path to qualify
   * @return a qualified path.
   */
  Path qualify(Path path) {
    return path.makeQualified(uri, workingDir);
  }

  /**
   * Check that a Path belongs to this FileSystem.
   * Unlike the superclass, this version does not look at authority,
   * only hostnames.
   * @param path to check
   * @throws IllegalArgumentException if there is an FS mismatch
   */
  @Override
  public void checkPath(Path path) {
    S3xLoginHelper.checkPath(getConf(), getUri(), path, getDefaultPort());
  }

  @Override
  protected URI canonicalizeUri(URI rawUri) {
    return S3xLoginHelper.canonicalizeUri(rawUri, getDefaultPort());
  }

  /**
   * Opens an FSDataInputStream at the indicated Path.
   * @param f the file name to open
   * @param bufferSize the size of the buffer to be used.
   */
  public FSDataInputStream open(Path f, int bufferSize)
      throws IOException {

    LOG.debug("Opening '{}' for reading.", f);
    final FileStatus fileStatus = getFileStatus(f);
    if (fileStatus.isDirectory()) {
      throw new FileNotFoundException("Can't open " + f
          + " because it is a directory");
    }

    return new FSDataInputStream(new S3AInputStream(bucket, pathToKey(f),
      fileStatus.getLen(), s3, statistics, instrumentation, readAhead,
        inputPolicy));
  }

  /**
   * Create an FSDataOutputStream at the indicated Path with write-progress
   * reporting.
   * @param f the file name to open
   * @param permission the permission to set.
   * @param overwrite if a file with this name already exists, then if true,
   *   the file will be overwritten, and if false an error will be thrown.
   * @param bufferSize the size of the buffer to be used.
   * @param replication required block replication for the file.
   * @param blockSize the requested block size.
   * @param progress the progress reporter.
   * @throws IOException in the event of IO related errors.
   * @see #setPermission(Path, FsPermission)
   */
  @Override
  @SuppressWarnings("IOResourceOpenedButNotSafelyClosed")
  public FSDataOutputStream create(Path f, FsPermission permission,
      boolean overwrite, int bufferSize, short replication, long blockSize,
      Progressable progress) throws IOException {
    String key = pathToKey(f);
    S3AFileStatus status = null;
    try {
      // get the status or throw an FNFE
      status = getFileStatus(f);

      // if the thread reaches here, there is something at the path
      if (status.isDirectory()) {
        // path references a directory: automatic error
        throw new FileAlreadyExistsException(f + " is a directory");
      }
      if (!overwrite) {
        // path references a file and overwrite is disabled
        throw new FileAlreadyExistsException(f + " already exists");
      }
      LOG.debug("Overwriting file {}", f);
    } catch (FileNotFoundException e) {
      // this means the file is not found

    }
    instrumentation.fileCreated();
    FSDataOutputStream output;
    if (blockUploadEnabled) {
      output = new FSDataOutputStream(
          new S3ABlockOutputStream(this,
              key,
              new SemaphoredDelegatingExecutor(threadPoolExecutor,
                  blockOutputActiveBlocks, true),
              progress,
              partSize,
              blockFactory,
              instrumentation.newOutputStreamStatistics(statistics),
              new WriteOperationHelper(key)
          ),
          null);
    } else {

      // We pass null to FSDataOutputStream so it won't count writes that
      // are being buffered to a file
      output = new FSDataOutputStream(
          new S3AOutputStream(getConf(),
              this,
              key,
              progress
          ),
          null);
    }
    return output;
  }

  /**
   * {@inheritDoc}
   * @throws FileNotFoundException if the parent directory is not present -or
   * is not a directory.
   */
  @Override
  public FSDataOutputStream createNonRecursive(Path path,
      FsPermission permission,
      EnumSet<CreateFlag> flags,
      int bufferSize,
      short replication,
      long blockSize,
      Progressable progress) throws IOException {
    Path parent = path.getParent();
    if (parent != null) {
      // expect this to raise an exception if there is no parent
      if (!getFileStatus(parent).isDirectory()) {
        throw new FileAlreadyExistsException("Not a directory: " + parent);
      }
    }
    return create(path, permission,
        flags.contains(CreateFlag.OVERWRITE), bufferSize,
        replication, blockSize, progress);
  }

  /**
   * Append to an existing file (optional operation).
   * @param f the existing file to be appended.
   * @param bufferSize the size of the buffer to be used.
   * @param progress for reporting progress if it is not null.
   * @throws IOException indicating that append is not supported.
   */
  public FSDataOutputStream append(Path f, int bufferSize,
      Progressable progress) throws IOException {
    throw new UnsupportedOperationException("Append is not supported "
        + "by S3AFileSystem");
  }


  /**
   * Renames Path src to Path dst.  Can take place on local fs
   * or remote DFS.
   *
   * Warning: S3 does not support renames. This method does a copy which can
   * take S3 some time to execute with large files and directories. Since
   * there is no Progressable passed in, this can time out jobs.
   *
   * Note: This implementation differs with other S3 drivers. Specifically:
   * <pre>
   *       Fails if src is a file and dst is a directory.
   *       Fails if src is a directory and dst is a file.
   *       Fails if the parent of dst does not exist or is a file.
   *       Fails if dst is a directory that is not empty.
   * </pre>
   *
   * @param src path to be renamed
   * @param dst new path after rename
   * @throws IOException on IO failure
   * @return true if rename is successful
   */
  public boolean rename(Path src, Path dst) throws IOException {
    try {
      return innerRename(src, dst);
    } catch (AmazonClientException e) {
      throw translateException("rename(" + src +", " + dst + ")", src, e);
    } catch (RenameFailedException e) {
      LOG.debug(e.getMessage());
      return e.getExitCode();
    } catch (FileNotFoundException e) {
      LOG.debug(e.toString());
      return false;
    }
  }

  /**
   * The inner rename operation. See {@link #rename(Path, Path)} for
   * the description of the operation.
<<<<<<< HEAD
   * @param source path to be renamed
   * @param dest new path after rename
   * @return true if rename is successful
   * @throws IOException on IO failure.
   * @throws AmazonClientException on failures inside the AWS SDK
   */
  private boolean innerRename(Path source, Path dest) throws IOException,
      AmazonClientException {
    Path src = qualify(source);
    Path dst = qualify(dest);

=======
   * This operation throws an exception on any failure which needs to be
   * reported and downgraded to a failure. That is: if a rename
   * @param src path to be renamed
   * @param dst new path after rename
   * @throws RenameFailedException if some criteria for a state changing
   * rename was not met. This means work didn't happen; it's not something
   * which is reported upstream to the FileSystem APIs, for which the semantics
   * of "false" are pretty vague.
   * @throws FileNotFoundException there's no source file.
   * @throws IOException on IO failure.
   * @throws AmazonClientException on failures inside the AWS SDK
   */
  private boolean innerRename(Path src, Path dst)
      throws RenameFailedException, FileNotFoundException, IOException,
        AmazonClientException {
>>>>>>> 8f6e1439
    LOG.debug("Rename path {} to {}", src, dst);
    incrementStatistic(INVOCATION_RENAME);

    String srcKey = pathToKey(src);
    String dstKey = pathToKey(dst);

    if (srcKey.isEmpty()) {
      throw new RenameFailedException(src, dst, "source is root directory");
    }
    if (dstKey.isEmpty()) {
      throw new RenameFailedException(src, dst, "dest is root directory");
    }

    // get the source file status; this raises a FNFE if there is no source
    // file.
    S3AFileStatus srcStatus = getFileStatus(src);

    if (srcKey.equals(dstKey)) {
      LOG.debug("rename: src and dest refer to the same file or directory: {}",
          dst);
      throw new RenameFailedException(src, dst,
          "source and dest refer to the same file or directory")
          .withExitCode(srcStatus.isFile());
    }

    S3AFileStatus dstStatus = null;
    try {
      dstStatus = getFileStatus(dst);
      // if there is no destination entry, an exception is raised.
      // hence this code sequence can assume that there is something
      // at the end of the path; the only detail being what it is and
      // whether or not it can be the destination of the rename.
      if (srcStatus.isDirectory()) {
        if (dstStatus.isFile()) {
          throw new RenameFailedException(src, dst,
              "source is a directory and dest is a file")
              .withExitCode(srcStatus.isFile());
        } else if (!dstStatus.isEmptyDirectory()) {
          throw new RenameFailedException(src, dst,
              "Destination is a non-empty directory")
              .withExitCode(false);
        }
        // at this point the destination is an empty directory
      } else {
        // source is a file. The destination must be a directory,
        // empty or not
        if (dstStatus.isFile()) {
          throw new RenameFailedException(src, dst,
              "Cannot rename onto an existing file")
              .withExitCode(false);
        }
      }

    } catch (FileNotFoundException e) {
      LOG.debug("rename: destination path {} not found", dst);
      // Parent must exist
      Path parent = dst.getParent();
      if (!pathToKey(parent).isEmpty()) {
        try {
          S3AFileStatus dstParentStatus = getFileStatus(dst.getParent());
          if (!dstParentStatus.isDirectory()) {
            throw new RenameFailedException(src, dst,
                "destination parent is not a directory");
          }
        } catch (FileNotFoundException e2) {
          throw new RenameFailedException(src, dst,
              "destination has no parent ");
        }
      }
    }

    // If we have a MetadataStore, track deletions/creations.
    List<Path> srcPaths = null;
    List<PathMetadata> dstMetas = null;
    if (!S3Guard.isNullMetadataStore(metadataStore)) {
      srcPaths = new ArrayList<>();
      dstMetas = new ArrayList<>();
    }
    // HADOOP-13761 s3guard: retries when source paths are not visible yet
    // TODO s3guard: performance: mark destination dirs as authoritative

    // Ok! Time to start
    if (srcStatus.isFile()) {
      LOG.debug("rename: renaming file {} to {}", src, dst);
      long length = srcStatus.getLen();
      if (dstStatus != null && dstStatus.isDirectory()) {
        String newDstKey = dstKey;
        if (!newDstKey.endsWith("/")) {
          newDstKey = newDstKey + "/";
        }
        String filename =
            srcKey.substring(pathToKey(src.getParent()).length()+1);
        newDstKey = newDstKey + filename;
        copyFile(srcKey, newDstKey, length);
        S3Guard.addMoveFile(metadataStore, srcPaths, dstMetas, src,
            keyToQualifiedPath(newDstKey), length, getDefaultBlockSize(dst),
            username);
      } else {
        copyFile(srcKey, dstKey, srcStatus.getLen());
        S3Guard.addMoveFile(metadataStore, srcPaths, dstMetas, src, dst,
            length, getDefaultBlockSize(dst), username);
      }
      innerDelete(srcStatus, false);
    } else {
      LOG.debug("rename: renaming directory {} to {}", src, dst);

      // This is a directory to directory copy
      if (!dstKey.endsWith("/")) {
        dstKey = dstKey + "/";
      }

      if (!srcKey.endsWith("/")) {
        srcKey = srcKey + "/";
      }

      //Verify dest is not a child of the source directory
      if (dstKey.startsWith(srcKey)) {
        throw new RenameFailedException(srcKey, dstKey,
            "cannot rename a directory to a subdirectory o fitself ");
      }

      List<DeleteObjectsRequest.KeyVersion> keysToDelete = new ArrayList<>();
      if (dstStatus != null && dstStatus.isEmptyDirectory()) {
        // delete unnecessary fake directory.
        keysToDelete.add(new DeleteObjectsRequest.KeyVersion(dstKey));
      }

      ListObjectsRequest request = new ListObjectsRequest();
      request.setBucketName(bucket);
      request.setPrefix(srcKey);
      request.setMaxKeys(maxKeys);

      ObjectListing objects = listObjects(request);

      while (true) {
        for (S3ObjectSummary summary : objects.getObjectSummaries()) {
          long length = summary.getSize();
          keysToDelete
              .add(new DeleteObjectsRequest.KeyVersion(summary.getKey()));
          String newDstKey =
              dstKey + summary.getKey().substring(srcKey.length());
          copyFile(summary.getKey(), newDstKey, length);

          if (!S3Guard.isNullMetadataStore(metadataStore)) {
            Path srcPath = keyToQualifiedPath(summary.getKey());
            Path dstPath = keyToQualifiedPath(newDstKey);
            if (objectRepresentsDirectory(summary.getKey(), length)) {
              S3Guard.addMoveDir(metadataStore, srcPaths, dstMetas, srcPath,
                  dstPath, username);
            } else {
              S3Guard.addMoveFile(metadataStore, srcPaths, dstMetas, srcPath,
                  dstPath, length, getDefaultBlockSize(dstPath), username);
            }
          }

          if (keysToDelete.size() == MAX_ENTRIES_TO_DELETE) {
            removeKeys(keysToDelete, true, false);
          }
        }

        if (objects.isTruncated()) {
          objects = continueListObjects(objects);
        } else {
          if (!keysToDelete.isEmpty()) {
            removeKeys(keysToDelete, false, false);
          }
          break;
        }
      }

      // We moved all the children, now move the top-level dir.
      S3Guard.addMoveDir(metadataStore, srcPaths, dstMetas, src, dst, username);
    }

    metadataStore.move(srcPaths, dstMetas);

    if (src.getParent() != dst.getParent()) {
      deleteUnnecessaryFakeDirectories(dst.getParent());
      createFakeDirectoryIfNecessary(src.getParent());
    }
    return true;
  }

  /**
   * Low-level call to get at the object metadata.
   * @param path path to the object
   * @return metadata
   * @throws IOException IO and object access problems.
   */
  @VisibleForTesting
  public ObjectMetadata getObjectMetadata(Path path) throws IOException {
    return getObjectMetadata(pathToKey(path));
  }

  @VisibleForTesting
  public boolean isMetadataStoreConfigured() {
    return !S3Guard.isNullMetadataStore(metadataStore);
  }

  /**
   * Increment a statistic by 1.
   * @param statistic The operation to increment
   */
  protected void incrementStatistic(Statistic statistic) {
    incrementStatistic(statistic, 1);
  }

  /**
   * Increment a statistic by a specific value.
   * @param statistic The operation to increment
   * @param count the count to increment
   */
  protected void incrementStatistic(Statistic statistic, long count) {
    instrumentation.incrementCounter(statistic, count);
    storageStatistics.incrementCounter(statistic, count);
  }

  /**
   * Decrement a gauge by a specific value.
   * @param statistic The operation to decrement
   * @param count the count to decrement
   */
  protected void decrementGauge(Statistic statistic, long count) {
    instrumentation.decrementGauge(statistic, count);
  }

  /**
   * Increment a gauge by a specific value.
   * @param statistic The operation to increment
   * @param count the count to increment
   */
  protected void incrementGauge(Statistic statistic, long count) {
    instrumentation.incrementGauge(statistic, count);
  }

  /**
   * Get the storage statistics of this filesystem.
   * @return the storage statistics
   */
  @Override
  public S3AStorageStatistics getStorageStatistics() {
    return storageStatistics;
  }

  /**
   * Request object metadata; increments counters in the process.
   * @param key key
   * @return the metadata
   */
  protected ObjectMetadata getObjectMetadata(String key) {
    incrementStatistic(OBJECT_METADATA_REQUESTS);
    ObjectMetadata meta = s3.getObjectMetadata(bucket, key);
    incrementReadOperations();
    return meta;
  }

  /**
   * Initiate a {@code listObjects} operation, incrementing metrics
   * in the process.
   * @param request request to initiate
   * @return the results
   */
  protected ObjectListing listObjects(ListObjectsRequest request) {
    incrementStatistic(OBJECT_LIST_REQUESTS);
    incrementReadOperations();
    return s3.listObjects(request);
  }

  /**
   * List the next set of objects.
   * @param objects paged result
   * @return the next result object
   */
  protected ObjectListing continueListObjects(ObjectListing objects) {
    incrementStatistic(OBJECT_CONTINUE_LIST_REQUESTS);
    incrementReadOperations();
    return s3.listNextBatchOfObjects(objects);
  }

  /**
   * Increment read operations.
   */
  public void incrementReadOperations() {
    statistics.incrementReadOps(1);
  }

  /**
   * Increment the write operation counter.
   * This is somewhat inaccurate, as it appears to be invoked more
   * often than needed in progress callbacks.
   */
  public void incrementWriteOperations() {
    statistics.incrementWriteOps(1);
  }

  /**
   * Delete an object.
   * Increments the {@code OBJECT_DELETE_REQUESTS} and write
   * operation statistics.
   * @param key key to blob to delete.
   */
  private void deleteObject(String key) throws InvalidRequestException {
    blockRootDelete(key);
    incrementWriteOperations();
    incrementStatistic(OBJECT_DELETE_REQUESTS);
    s3.deleteObject(bucket, key);
  }

  /**
   * Reject any request to delete an object where the key is root.
   * @param key key to validate
   * @throws InvalidRequestException if the request was rejected due to
   * a mistaken attempt to delete the root directory.
   */
  private void blockRootDelete(String key) throws InvalidRequestException {
    if (key.isEmpty() || "/".equals(key)) {
      throw new InvalidRequestException("Bucket "+ bucket
          +" cannot be deleted");
    }
  }

  /**
   * Perform a bulk object delete operation.
   * Increments the {@code OBJECT_DELETE_REQUESTS} and write
   * operation statistics.
   * @param deleteRequest keys to delete on the s3-backend
   */
  private void deleteObjects(DeleteObjectsRequest deleteRequest) {
    incrementWriteOperations();
    incrementStatistic(OBJECT_DELETE_REQUESTS, 1);
    s3.deleteObjects(deleteRequest);
  }

  /**
   * Create a putObject request.
   * Adds the ACL and metadata
   * @param key key of object
   * @param metadata metadata header
   * @param srcfile source file
   * @return the request
   */
  public PutObjectRequest newPutObjectRequest(String key,
      ObjectMetadata metadata, File srcfile) {
    PutObjectRequest putObjectRequest = new PutObjectRequest(bucket, key,
        srcfile);
    putObjectRequest.setCannedAcl(cannedACL);
    putObjectRequest.setMetadata(metadata);
    return putObjectRequest;
  }

  /**
   * Create a {@link PutObjectRequest} request.
   * The metadata is assumed to have been configured with the size of the
   * operation.
   * @param key key of object
   * @param metadata metadata header
   * @param inputStream source data.
   * @return the request
   */
  PutObjectRequest newPutObjectRequest(String key,
      ObjectMetadata metadata, InputStream inputStream) {
    PutObjectRequest putObjectRequest = new PutObjectRequest(bucket, key,
        inputStream, metadata);
    putObjectRequest.setCannedAcl(cannedACL);
    return putObjectRequest;
  }

  /**
   * Create a new object metadata instance.
   * Any standard metadata headers are added here, for example:
   * encryption.
   * @return a new metadata instance
   */
  public ObjectMetadata newObjectMetadata() {
    final ObjectMetadata om = new ObjectMetadata();
    if (StringUtils.isNotBlank(serverSideEncryptionAlgorithm)) {
      om.setSSEAlgorithm(serverSideEncryptionAlgorithm);
    }
    return om;
  }

  /**
   * Create a new object metadata instance.
   * Any standard metadata headers are added here, for example:
   * encryption.
   *
   * @param length length of data to set in header.
   * @return a new metadata instance
   */
  public ObjectMetadata newObjectMetadata(long length) {
    final ObjectMetadata om = newObjectMetadata();
    if (length >= 0) {
      om.setContentLength(length);
    }
    return om;
  }

  /**
   * PUT an object, incrementing the put requests and put bytes
   * counters.
   * It does not update the other counters,
   * as existing code does that as progress callbacks come in.
   * Byte length is calculated from the file length, or, if there is no
   * file, from the content length of the header.
   * @param putObjectRequest the request
   * @return the upload initiated
   */
  public UploadInfo putObject(PutObjectRequest putObjectRequest) {
    long len;
    if (putObjectRequest.getFile() != null) {
      len = putObjectRequest.getFile().length();
    } else {
      len = putObjectRequest.getMetadata().getContentLength();
    }
    incrementPutStartStatistics(len);
    try {
      Upload upload = transfers.upload(putObjectRequest);
      incrementPutCompletedStatistics(true, len);
      return new UploadInfo(upload, len);
    } catch (AmazonClientException e) {
      incrementPutCompletedStatistics(false, len);
      throw e;
    }
  }

  /**
   * PUT an object directly (i.e. not via the transfer manager).
   * Byte length is calculated from the file length, or, if there is no
   * file, from the content length of the header.
   * @param putObjectRequest the request
   * @return the upload initiated
   * @throws AmazonClientException on problems
   */
  public PutObjectResult putObjectDirect(PutObjectRequest putObjectRequest)
      throws AmazonClientException {
    long len;
    if (putObjectRequest.getFile() != null) {
      len = putObjectRequest.getFile().length();
    } else {
      len = putObjectRequest.getMetadata().getContentLength();
    }
    incrementPutStartStatistics(len);
    try {
      PutObjectResult result = s3.putObject(putObjectRequest);
      incrementPutCompletedStatistics(true, len);
      return result;
    } catch (AmazonClientException e) {
      incrementPutCompletedStatistics(false, len);
      throw e;
    }
  }

  /**
   * Upload part of a multi-partition file.
   * Increments the write and put counters
   * @param request request
   * @return the result of the operation.
   * @throws AmazonClientException on problems
   */
  public UploadPartResult uploadPart(UploadPartRequest request)
      throws AmazonClientException {
    long len = request.getPartSize();
    incrementPutStartStatistics(len);
    try {
      UploadPartResult uploadPartResult = s3.uploadPart(request);
      incrementPutCompletedStatistics(true, len);
      return uploadPartResult;
    } catch (AmazonClientException e) {
      incrementPutCompletedStatistics(false, len);
      throw e;
    }
  }

  /**
   * At the start of a put/multipart upload operation, update the
   * relevant counters.
   *
   * @param bytes bytes in the request.
   */
  public void incrementPutStartStatistics(long bytes) {
    LOG.debug("PUT start {} bytes", bytes);
    incrementWriteOperations();
    incrementStatistic(OBJECT_PUT_REQUESTS);
    incrementGauge(OBJECT_PUT_REQUESTS_ACTIVE, 1);
    if (bytes > 0) {
      incrementGauge(OBJECT_PUT_BYTES_PENDING, bytes);
    }
  }

  /**
   * At the end of a put/multipart upload operation, update the
   * relevant counters and gauges.
   *
   * @param success did the operation succeed?
   * @param bytes bytes in the request.
   */
  public void incrementPutCompletedStatistics(boolean success, long bytes) {
    LOG.debug("PUT completed success={}; {} bytes", success, bytes);
    incrementWriteOperations();
    if (bytes > 0) {
      incrementStatistic(OBJECT_PUT_BYTES, bytes);
      decrementGauge(OBJECT_PUT_BYTES_PENDING, bytes);
    }
    incrementStatistic(OBJECT_PUT_REQUESTS_COMPLETED);
    decrementGauge(OBJECT_PUT_REQUESTS_ACTIVE, 1);
  }

  /**
   * Callback for use in progress callbacks from put/multipart upload events.
   * Increments those statistics which are expected to be updated during
   * the ongoing upload operation.
   * @param key key to file that is being written (for logging)
   * @param bytes bytes successfully uploaded.
   */
  public void incrementPutProgressStatistics(String key, long bytes) {
    PROGRESS.debug("PUT {}: {} bytes", key, bytes);
    incrementWriteOperations();
    if (bytes > 0) {
      statistics.incrementBytesWritten(bytes);
    }
  }

  /**
   * A helper method to delete a list of keys on a s3-backend.
   *
   * @param keysToDelete collection of keys to delete on the s3-backend.
   *        if empty, no request is made of the object store.
   * @param clearKeys clears the keysToDelete-list after processing the list
   *            when set to true
   * @param deleteFakeDir indicates whether this is for deleting fake dirs
   * @throws InvalidRequestException if the request was rejected due to
   * a mistaken attempt to delete the root directory.
   */
  private void removeKeys(List<DeleteObjectsRequest.KeyVersion> keysToDelete,
      boolean clearKeys, boolean deleteFakeDir)
      throws AmazonClientException, InvalidRequestException {
    if (keysToDelete.isEmpty()) {
      // exit fast if there are no keys to delete
      return;
    }
    for (DeleteObjectsRequest.KeyVersion keyVersion : keysToDelete) {
      blockRootDelete(keyVersion.getKey());
    }
    if (enableMultiObjectsDelete) {
      deleteObjects(new DeleteObjectsRequest(bucket).withKeys(keysToDelete));
    } else {
      for (DeleteObjectsRequest.KeyVersion keyVersion : keysToDelete) {
        deleteObject(keyVersion.getKey());
      }
    }
    if (!deleteFakeDir) {
      instrumentation.fileDeleted(keysToDelete.size());
    } else {
      instrumentation.fakeDirsDeleted(keysToDelete.size());
    }
    if (clearKeys) {
      keysToDelete.clear();
    }
  }

  /**
   * Delete a Path. This operation is at least {@code O(files)}, with
   * added overheads to enumerate the path. It is also not atomic.
   *
   * @param f the path to delete.
   * @param recursive if path is a directory and set to
   * true, the directory is deleted else throws an exception. In
   * case of a file the recursive can be set to either true or false.
   * @return  true if delete is successful else false.
   * @throws IOException due to inability to delete a directory or file.
   */
  public boolean delete(Path f, boolean recursive) throws IOException {
    try {
      return innerDelete(getFileStatus(f), recursive);
    } catch (FileNotFoundException e) {
      LOG.debug("Couldn't delete {} - does not exist", f);
      instrumentation.errorIgnored();
      return false;
    } catch (AmazonClientException e) {
      throw translateException("delete", f, e);
    }
  }

  /**
   * Delete an object. See {@link #delete(Path, boolean)}.
   *
   * @param status fileStatus object
   * @param recursive if path is a directory and set to
   * true, the directory is deleted else throws an exception. In
   * case of a file the recursive can be set to either true or false.
   * @return  true if delete is successful else false.
   * @throws IOException due to inability to delete a directory or file.
   * @throws AmazonClientException on failures inside the AWS SDK
   */
  private boolean innerDelete(S3AFileStatus status, boolean recursive)
      throws IOException, AmazonClientException {
    Path f = status.getPath();
    LOG.debug("Delete path {} - recursive {}", f , recursive);

    String key = pathToKey(f);

    if (status.isDirectory()) {
      LOG.debug("delete: Path is a directory: {}", f);

      if (!key.endsWith("/")) {
        key = key + "/";
      }

      if (key.equals("/")) {
        return rejectRootDirectoryDelete(status, recursive);
      }

      if (!recursive && !status.isEmptyDirectory()) {
        throw new PathIsNotEmptyDirectoryException(f.toString());
      }

      if (status.isEmptyDirectory()) {
        LOG.debug("Deleting fake empty directory {}", key);
        // HADOOP-13761 s3guard: retries here
        deleteObject(key);
        metadataStore.delete(f);
        instrumentation.directoryDeleted();
      } else {
        LOG.debug("Getting objects for directory prefix {} to delete", key);

        ListObjectsRequest request = createListObjectsRequest(key, null);

        ObjectListing objects = listObjects(request);
        List<DeleteObjectsRequest.KeyVersion> keys =
            new ArrayList<>(objects.getObjectSummaries().size());
        while (true) {
          for (S3ObjectSummary summary : objects.getObjectSummaries()) {
            keys.add(new DeleteObjectsRequest.KeyVersion(summary.getKey()));
            LOG.debug("Got object to delete {}", summary.getKey());

            if (keys.size() == MAX_ENTRIES_TO_DELETE) {
              // HADOOP-13761 s3guard: retries
              removeKeys(keys, true, false);
            }
          }

          if (objects.isTruncated()) {
            objects = continueListObjects(objects);
          } else {
            if (!keys.isEmpty()) {
              // HADOOP-13761 s3guard: retries
              removeKeys(keys, false, false);
            }
            break;
          }
        }
      }
      metadataStore.deleteSubtree(f);
    } else {
      LOG.debug("delete: Path is a file");
      instrumentation.fileDeleted(1);
      deleteObject(key);
      metadataStore.delete(f);
    }

    Path parent = f.getParent();
    if (parent != null) {
      createFakeDirectoryIfNecessary(parent);
    }
    return true;
  }

  /**
   * Implements the specific logic to reject root directory deletion.
   * The caller must return the result of this call, rather than
   * attempt to continue with the delete operation: deleting root
   * directories is never allowed. This method simply implements
   * the policy of when to return an exit code versus raise an exception.
   * @param status filesystem status
   * @param recursive recursive flag from command
   * @return a return code for the operation
   * @throws PathIOException if the operation was explicitly rejected.
   */
  private boolean rejectRootDirectoryDelete(S3AFileStatus status,
      boolean recursive) throws IOException {
    LOG.info("s3a delete the {} root directory of {}", bucket, recursive);
    boolean emptyRoot = status.isEmptyDirectory();
    if (emptyRoot) {
      return true;
    }
    if (recursive) {
      return false;
    } else {
      // reject
      throw new PathIOException(bucket, "Cannot delete root path");
    }
  }

  private void createFakeDirectoryIfNecessary(Path f)
      throws IOException, AmazonClientException {
    String key = pathToKey(f);
    if (!key.isEmpty() && !exists(f)) {
      LOG.debug("Creating new fake directory at {}", f);
      createFakeDirectory(key);
    }
  }

  /**
   * List the statuses of the files/directories in the given path if the path is
   * a directory.
   *
   * @param f given path
   * @return the statuses of the files/directories in the given patch
   * @throws FileNotFoundException when the path does not exist;
   *         IOException see specific implementation
   */
  public FileStatus[] listStatus(Path f) throws FileNotFoundException,
      IOException {
    try {
      return innerListStatus(f);
    } catch (AmazonClientException e) {
      throw translateException("listStatus", f, e);
    }
  }

  /**
   * List the statuses of the files/directories in the given path if the path is
   * a directory.
   *
   * @param f given path
   * @return the statuses of the files/directories in the given patch
   * @throws FileNotFoundException when the path does not exist;
   * @throws IOException due to an IO problem.
   * @throws AmazonClientException on failures inside the AWS SDK
   */
  public FileStatus[] innerListStatus(Path f) throws FileNotFoundException,
      IOException, AmazonClientException {
    Path path = qualify(f);
    String key = pathToKey(path);
    LOG.debug("List status for path: {}", path);
    incrementStatistic(INVOCATION_LIST_STATUS);

    List<FileStatus> result;
    final FileStatus fileStatus =  getFileStatus(path);

    if (fileStatus.isDirectory()) {
      if (!key.isEmpty()) {
        key = key + '/';
      }

      DirListingMetadata dirMeta = metadataStore.listChildren(path);
      if (allowAuthoritative && dirMeta != null && dirMeta.isAuthoritative()) {
        return S3Guard.dirMetaToStatuses(dirMeta);
      }

      ListObjectsRequest request = createListObjectsRequest(key, "/");
      LOG.debug("listStatus: doing listObjects for directory {}", key);

      Listing.FileStatusListingIterator files =
          listing.createFileStatusListingIterator(path,
              request,
              ACCEPT_ALL,
              new Listing.AcceptAllButSelfAndS3nDirs(path));
      result = new ArrayList<>(files.getBatchSize());
      while (files.hasNext()) {
        result.add(files.next());
      }
      return S3Guard.dirListingUnion(metadataStore, path, result, dirMeta);
    } else {
      LOG.debug("Adding: rd (not a dir): {}", path);
      FileStatus[] stats = new FileStatus[1];
      stats[0]= fileStatus;
      return stats;
    }
  }

  /**
   * Create a {@code ListObjectsRequest} request against this bucket,
   * with the maximum keys returned in a query set by {@link #maxKeys}.
   * @param key key for request
   * @param delimiter any delimiter
   * @return the request
   */
  private ListObjectsRequest createListObjectsRequest(String key,
      String delimiter) {
    ListObjectsRequest request = new ListObjectsRequest();
    request.setBucketName(bucket);
    request.setMaxKeys(maxKeys);
    request.setPrefix(key);
    if (delimiter != null) {
      request.setDelimiter(delimiter);
    }
    return request;
  }

  /**
   * Set the current working directory for the given file system. All relative
   * paths will be resolved relative to it.
   *
   * @param newDir the current working directory.
   */
  public void setWorkingDirectory(Path newDir) {
    workingDir = newDir;
  }

  /**
   * Get the current working directory for the given file system.
   * @return the directory pathname
   */
  public Path getWorkingDirectory() {
    return workingDir;
  }

  /**
   * Get the username of the FS.
   * @return the short name of the user who instantiated the FS
   */
  public String getUsername() {
    return username;
  }

  /**
   *
   * Make the given path and all non-existent parents into
   * directories. Has the semantics of Unix {@code 'mkdir -p'}.
   * Existence of the directory hierarchy is not an error.
   * @param path path to create
   * @param permission to apply to f
   * @return true if a directory was created
   * @throws FileAlreadyExistsException there is a file at the path specified
   * @throws IOException other IO problems
   */
  // TODO: If we have created an empty file at /foo/bar and we then call
  // mkdirs for /foo/bar/baz/roo what happens to the empty file /foo/bar/?
  public boolean mkdirs(Path path, FsPermission permission) throws IOException,
      FileAlreadyExistsException {
    try {
      return innerMkdirs(path, permission);
    } catch (AmazonClientException e) {
      throw translateException("innerMkdirs", path, e);
    }
  }
  /**
   *
   * Make the given path and all non-existent parents into
   * directories.
   * See {@link #mkdirs(Path, FsPermission)}
   * @param p path to create
   * @param permission to apply to f
   * @return true if a directory was created
   * @throws FileAlreadyExistsException there is a file at the path specified
   * @throws IOException other IO problems
   * @throws AmazonClientException on failures inside the AWS SDK
   */
  // TODO: If we have created an empty file at /foo/bar and we then call
  // mkdirs for /foo/bar/baz/roo what happens to the empty file /foo/bar/?
  private boolean innerMkdirs(Path p, FsPermission permission)
      throws IOException, FileAlreadyExistsException, AmazonClientException {
    Path f = qualify(p);
    LOG.debug("Making directory: {}", f);
    incrementStatistic(INVOCATION_MKDIRS);
    FileStatus fileStatus;
    List<Path> metadataStoreDirs = null;
    if (!S3Guard.isNullMetadataStore(metadataStore)) {
      metadataStoreDirs = new ArrayList<>();
    }

    try {
      fileStatus = getFileStatus(f);

      if (fileStatus.isDirectory()) {
        return true;
      } else {
        throw new FileAlreadyExistsException("Path is a file: " + f);
      }
    } catch (FileNotFoundException e) {
      // Walk path to root, ensuring closest ancestor is a directory, not file
      Path fPart = f.getParent();
      if (metadataStoreDirs != null) {
        metadataStoreDirs.add(f);
      }
      do {
        try {
          fileStatus = getFileStatus(fPart);
          if (fileStatus.isDirectory()) {
            break;
          }
          if (fileStatus.isFile()) {
            throw new FileAlreadyExistsException(String.format(
                "Can't make directory for path '%s' since it is a file.",
                fPart));
          }
        } catch (FileNotFoundException fnfe) {
          instrumentation.errorIgnored();
          // We create all missing directories in MetadataStore; it does not
          // infer directories exist by prefix like S3.
          if (metadataStoreDirs != null) {
            metadataStoreDirs.add(fPart);
          }
        }
        fPart = fPart.getParent();
      } while (fPart != null);

      String key = pathToKey(f);
      createFakeDirectory(key);
      S3Guard.makeDirsOrdered(metadataStore, metadataStoreDirs, username);
      return true;
    }
  }

  /**
   * Return a file status object that represents the path.
   * @param f The path we want information from
   * @return a FileStatus object
   * @throws java.io.FileNotFoundException when the path does not exist;
   * @throws IOException on other problems.
   */
  public S3AFileStatus getFileStatus(final Path f) throws IOException {
    incrementStatistic(INVOCATION_GET_FILE_STATUS);
    final Path path = qualify(f);
    String key = pathToKey(path);
    LOG.debug("Getting path status for {}  ({})", path , key);

    // Check MetadataStore, if any.
    PathMetadata pm = metadataStore.get(path);
    if (pm != null) {
      // HADOOP-13760: handle deleted files, i.e. PathMetadata#isDeleted() here
      return (S3AFileStatus)pm.getFileStatus();
    }

    if (!key.isEmpty()) {
      try {
        ObjectMetadata meta = getObjectMetadata(key);

        if (objectRepresentsDirectory(key, meta.getContentLength())) {
          LOG.debug("Found exact file: fake directory");
          return S3Guard.putAndReturn(metadataStore,
              new S3AFileStatus(true, path, username));
        } else {
          LOG.debug("Found exact file: normal file");
          return S3Guard.putAndReturn(metadataStore,
              new S3AFileStatus(meta.getContentLength(),
                  dateToLong(meta.getLastModified()),
                  path,
                  getDefaultBlockSize(path),
                  username));
        }
      } catch (AmazonServiceException e) {
        if (e.getStatusCode() != 404) {
          throw translateException("getFileStatus", path, e);
        }
      } catch (AmazonClientException e) {
        throw translateException("getFileStatus", path, e);
      }

      // Necessary?
      if (!key.endsWith("/")) {
        String newKey = key + "/";
        try {
          ObjectMetadata meta = getObjectMetadata(newKey);

          if (objectRepresentsDirectory(newKey, meta.getContentLength())) {
            LOG.debug("Found file (with /): fake directory");
            return S3Guard.putAndReturn(metadataStore,
                new S3AFileStatus(true, path, username));
          } else {
            LOG.warn("Found file (with /): real file? should not happen: {}",
                key);

            return S3Guard.putAndReturn(metadataStore,
                new S3AFileStatus(meta.getContentLength(),
                    dateToLong(meta.getLastModified()),
                    path,
                    getDefaultBlockSize(path),
                    username));
          }
        } catch (AmazonServiceException e) {
          if (e.getStatusCode() != 404) {
            throw translateException("getFileStatus", newKey, e);
          }
        } catch (AmazonClientException e) {
          throw translateException("getFileStatus", newKey, e);
        }
      }
    }

    try {
      key = maybeAddTrailingSlash(key);
      ListObjectsRequest request = new ListObjectsRequest();
      request.setBucketName(bucket);
      request.setPrefix(key);
      request.setDelimiter("/");
      request.setMaxKeys(1);

      ObjectListing objects = listObjects(request);

      if (!objects.getCommonPrefixes().isEmpty()
          || !objects.getObjectSummaries().isEmpty()) {
        if (LOG.isDebugEnabled()) {
          LOG.debug("Found path as directory (with /): {}/{}",
              objects.getCommonPrefixes().size() ,
              objects.getObjectSummaries().size());

          for (S3ObjectSummary summary : objects.getObjectSummaries()) {
            LOG.debug("Summary: {} {}", summary.getKey(), summary.getSize());
          }
          for (String prefix : objects.getCommonPrefixes()) {
            LOG.debug("Prefix: {}", prefix);
          }
        }

        return S3Guard.putAndReturn(metadataStore,
            new S3AFileStatus(false, path, username));
      } else if (key.isEmpty()) {
        LOG.debug("Found root directory");
        return S3Guard.putAndReturn(metadataStore,
            new S3AFileStatus(true, path, username));
      }
    } catch (AmazonServiceException e) {
      if (e.getStatusCode() != 404) {
        throw translateException("getFileStatus", key, e);
      }
    } catch (AmazonClientException e) {
      throw translateException("getFileStatus", key, e);
    }

    LOG.debug("Not Found: {}", path);
    throw new FileNotFoundException("No such file or directory: " + path);
  }

  /**
   * The src file is on the local disk.  Add it to FS at
   * the given dst name.
   *
   * This version doesn't need to create a temporary file to calculate the md5.
   * Sadly this doesn't seem to be used by the shell cp :(
   *
   * delSrc indicates if the source should be removed
   * @param delSrc whether to delete the src
   * @param overwrite whether to overwrite an existing file
   * @param src path
   * @param dst path
   * @throws IOException IO problem
   * @throws FileAlreadyExistsException the destination file exists and
   * overwrite==false
   * @throws AmazonClientException failure in the AWS SDK
   */
  @Override
  public void copyFromLocalFile(boolean delSrc, boolean overwrite, Path src,
      Path dst) throws IOException {
    try {
      innerCopyFromLocalFile(delSrc, overwrite, src, dst);
    } catch (AmazonClientException e) {
      throw translateException("copyFromLocalFile(" + src + ", " + dst + ")",
          src, e);
    }
  }

  /**
   * The src file is on the local disk.  Add it to FS at
   * the given dst name.
   *
   * This version doesn't need to create a temporary file to calculate the md5.
   * Sadly this doesn't seem to be used by the shell cp :(
   *
   * delSrc indicates if the source should be removed
   * @param delSrc whether to delete the src
   * @param overwrite whether to overwrite an existing file
   * @param src path
   * @param dst path
   * @throws IOException IO problem
   * @throws FileAlreadyExistsException the destination file exists and
   * overwrite==false
   * @throws AmazonClientException failure in the AWS SDK
   */
  private void innerCopyFromLocalFile(boolean delSrc, boolean overwrite,
      Path src, Path dst)
      throws IOException, FileAlreadyExistsException, AmazonClientException {
    incrementStatistic(INVOCATION_COPY_FROM_LOCAL_FILE);
    final String key = pathToKey(dst);

    if (!overwrite && exists(dst)) {
      throw new FileAlreadyExistsException(dst + " already exists");
    }
    LOG.debug("Copying local file from {} to {}", src, dst);

    // Since we have a local file, we don't need to stream into a temporary file
    LocalFileSystem local = getLocal(getConf());
    File srcfile = local.pathToFile(src);

    final ObjectMetadata om = newObjectMetadata(srcfile.length());
    PutObjectRequest putObjectRequest = newPutObjectRequest(key, om, srcfile);
    UploadInfo info = putObject(putObjectRequest);
    Upload upload = info.getUpload();
    ProgressableProgressListener listener = new ProgressableProgressListener(
        this, key, upload, null);
    upload.addProgressListener(listener);
    try {
      upload.waitForUploadResult();
    } catch (InterruptedException e) {
      throw new InterruptedIOException("Interrupted copying " + src
          + " to "  + dst + ", cancelling");
    }
    listener.uploadCompleted();

    // This will delete unnecessary fake parent directories
    finishedWrite(key, info.getLength());

    if (delSrc) {
      local.delete(src, false);
    }
  }

  /**
   * Close the filesystem. This shuts down all transfers.
   * @throws IOException IO problem
   */
  @Override
  public void close() throws IOException {
    if (closed.getAndSet(true)) {
      // already closed
      return;
    }
    try {
      super.close();
    } finally {
      if (transfers != null) {
        transfers.shutdownNow(true);
        transfers = null;
      }
      if (metadataStore != null) {
        metadataStore.close();
        metadataStore = null;
      }
    }
  }

  /**
   * Override getCanonicalServiceName because we don't support token in S3A.
   */
  @Override
  public String getCanonicalServiceName() {
    // Does not support Token
    return null;
  }

  /**
   * Copy a single object in the bucket via a COPY operation.
   * @param srcKey source object path
   * @param dstKey destination object path
   * @param size object size
   * @throws AmazonClientException on failures inside the AWS SDK
   * @throws InterruptedIOException the operation was interrupted
   * @throws IOException Other IO problems
   */
  private void copyFile(String srcKey, String dstKey, long size)
      throws IOException, InterruptedIOException, AmazonClientException {
    LOG.debug("copyFile {} -> {} ", srcKey, dstKey);

    try {
      ObjectMetadata srcom = getObjectMetadata(srcKey);
      ObjectMetadata dstom = cloneObjectMetadata(srcom);
      if (StringUtils.isNotBlank(serverSideEncryptionAlgorithm)) {
        dstom.setSSEAlgorithm(serverSideEncryptionAlgorithm);
      }
      CopyObjectRequest copyObjectRequest =
          new CopyObjectRequest(bucket, srcKey, bucket, dstKey);
      copyObjectRequest.setCannedAccessControlList(cannedACL);
      copyObjectRequest.setNewObjectMetadata(dstom);

      ProgressListener progressListener = new ProgressListener() {
        public void progressChanged(ProgressEvent progressEvent) {
          switch (progressEvent.getEventType()) {
            case TRANSFER_PART_COMPLETED_EVENT:
              incrementWriteOperations();
              break;
            default:
              break;
          }
        }
      };

      Copy copy = transfers.copy(copyObjectRequest);
      copy.addProgressListener(progressListener);
      try {
        copy.waitForCopyResult();
        incrementWriteOperations();
        instrumentation.filesCopied(1, size);
      } catch (InterruptedException e) {
        throw new InterruptedIOException("Interrupted copying " + srcKey
            + " to " + dstKey + ", cancelling");
      }
    } catch (AmazonClientException e) {
      throw translateException("copyFile("+ srcKey+ ", " + dstKey + ")",
          srcKey, e);
    }
  }

  /**
   * Perform post-write actions.
   * @param key key written to
   * @param length  total length of file written
   */
  public void finishedWrite(String key, long length) {
    LOG.debug("Finished write to {}, len {}", key, length);
    Path p = keyToQualifiedPath(key);
    deleteUnnecessaryFakeDirectories(p.getParent());

    // See note about failure semantics in s3guard.md doc.
    try {
      if (!S3Guard.isNullMetadataStore(metadataStore)) {
        S3AFileStatus status = createUploadFileStatus(p,
            S3AUtils.objectRepresentsDirectory(key, length), length,
            getDefaultBlockSize(p), username);
        metadataStore.put(new PathMetadata(status));
      }
    } catch (IOException e) {
      LOG.error("s3guard: Error updating MetadataStore for write to {}:",
          key, e);
      instrumentation.errorIgnored();
    }
  }

  /**
   * Delete mock parent directories which are no longer needed.
   * This code swallows IO exceptions encountered
   * @param path path
   */
  private void deleteUnnecessaryFakeDirectories(Path path) {
    List<DeleteObjectsRequest.KeyVersion> keysToRemove = new ArrayList<>();
    while (!path.isRoot()) {
      String key = pathToKey(path);
      key = (key.endsWith("/")) ? key : (key + "/");
      keysToRemove.add(new DeleteObjectsRequest.KeyVersion(key));
      path = path.getParent();
    }
    try {
      removeKeys(keysToRemove, false, true);
    } catch(AmazonClientException | InvalidRequestException e) {
      instrumentation.errorIgnored();
      if (LOG.isDebugEnabled()) {
        StringBuilder sb = new StringBuilder();
        for(DeleteObjectsRequest.KeyVersion kv : keysToRemove) {
          sb.append(kv.getKey()).append(",");
        }
        LOG.debug("While deleting keys {} ", sb.toString(), e);
      }
    }
  }

  private void createFakeDirectory(final String objectName)
      throws AmazonClientException, AmazonServiceException,
      InterruptedIOException {
    if (!objectName.endsWith("/")) {
      createEmptyObject(objectName + "/");
    } else {
      createEmptyObject(objectName);
    }
  }

  // Used to create an empty file that represents an empty directory
  private void createEmptyObject(final String objectName)
      throws AmazonClientException, AmazonServiceException,
      InterruptedIOException {
    final InputStream im = new InputStream() {
      @Override
      public int read() throws IOException {
        return -1;
      }
    };

    PutObjectRequest putObjectRequest = newPutObjectRequest(objectName,
        newObjectMetadata(0L),
        im);
    UploadInfo info = putObject(putObjectRequest);
    try {
      info.getUpload().waitForUploadResult();
    } catch (InterruptedException e) {
      throw new InterruptedIOException("Interrupted creating " + objectName);
    }
    incrementPutProgressStatistics(objectName, 0);
    instrumentation.directoryCreated();
  }

  /**
   * Creates a copy of the passed {@link ObjectMetadata}.
   * Does so without using the {@link ObjectMetadata#clone()} method,
   * to avoid copying unnecessary headers.
   * @param source the {@link ObjectMetadata} to copy
   * @return a copy of {@link ObjectMetadata} with only relevant attributes
   */
  private ObjectMetadata cloneObjectMetadata(ObjectMetadata source) {
    // This approach may be too brittle, especially if
    // in future there are new attributes added to ObjectMetadata
    // that we do not explicitly call to set here
    ObjectMetadata ret = newObjectMetadata(source.getContentLength());

    // Possibly null attributes
    // Allowing nulls to pass breaks it during later use
    if (source.getCacheControl() != null) {
      ret.setCacheControl(source.getCacheControl());
    }
    if (source.getContentDisposition() != null) {
      ret.setContentDisposition(source.getContentDisposition());
    }
    if (source.getContentEncoding() != null) {
      ret.setContentEncoding(source.getContentEncoding());
    }
    if (source.getContentMD5() != null) {
      ret.setContentMD5(source.getContentMD5());
    }
    if (source.getContentType() != null) {
      ret.setContentType(source.getContentType());
    }
    if (source.getExpirationTime() != null) {
      ret.setExpirationTime(source.getExpirationTime());
    }
    if (source.getExpirationTimeRuleId() != null) {
      ret.setExpirationTimeRuleId(source.getExpirationTimeRuleId());
    }
    if (source.getHttpExpiresDate() != null) {
      ret.setHttpExpiresDate(source.getHttpExpiresDate());
    }
    if (source.getLastModified() != null) {
      ret.setLastModified(source.getLastModified());
    }
    if (source.getOngoingRestore() != null) {
      ret.setOngoingRestore(source.getOngoingRestore());
    }
    if (source.getRestoreExpirationTime() != null) {
      ret.setRestoreExpirationTime(source.getRestoreExpirationTime());
    }
    if (source.getSSEAlgorithm() != null) {
      ret.setSSEAlgorithm(source.getSSEAlgorithm());
    }
    if (source.getSSECustomerAlgorithm() != null) {
      ret.setSSECustomerAlgorithm(source.getSSECustomerAlgorithm());
    }
    if (source.getSSECustomerKeyMd5() != null) {
      ret.setSSECustomerKeyMd5(source.getSSECustomerKeyMd5());
    }

    for (Map.Entry<String, String> e : source.getUserMetadata().entrySet()) {
      ret.addUserMetadata(e.getKey(), e.getValue());
    }
    return ret;
  }

  /**
   * Return the number of bytes that large input files should be optimally
   * be split into to minimize I/O time.
   * @deprecated use {@link #getDefaultBlockSize(Path)} instead
   */
  @Deprecated
  public long getDefaultBlockSize() {
    return getConf().getLongBytes(FS_S3A_BLOCK_SIZE, DEFAULT_BLOCKSIZE);
  }

  @Override
  public String toString() {
    final StringBuilder sb = new StringBuilder(
        "S3AFileSystem{");
    sb.append("uri=").append(uri);
    sb.append(", workingDir=").append(workingDir);
    sb.append(", inputPolicy=").append(inputPolicy);
    sb.append(", partSize=").append(partSize);
    sb.append(", enableMultiObjectsDelete=").append(enableMultiObjectsDelete);
    sb.append(", maxKeys=").append(maxKeys);
    if (cannedACL != null) {
      sb.append(", cannedACL=").append(cannedACL.toString());
    }
    sb.append(", readAhead=").append(readAhead);
    sb.append(", blockSize=").append(getDefaultBlockSize());
    sb.append(", multiPartThreshold=").append(multiPartThreshold);
    if (serverSideEncryptionAlgorithm != null) {
      sb.append(", serverSideEncryptionAlgorithm='")
          .append(serverSideEncryptionAlgorithm)
          .append('\'');
    }
    if (blockFactory != null) {
      sb.append(", blockFactory=").append(blockFactory);
    }
    sb.append(", executor=").append(threadPoolExecutor);
    sb.append(", statistics {")
        .append(statistics)
        .append("}");
    sb.append(", metrics {")
        .append(instrumentation.dump("{", "=", "} ", true))
        .append("}");
    sb.append('}');
    return sb.toString();
  }

  /**
   * Get the partition size for multipart operations.
   * @return the value as set during initialization
   */
  public long getPartitionSize() {
    return partSize;
  }

  /**
   * Get the threshold for multipart files.
   * @return the value as set during initialization
   */
  public long getMultiPartThreshold() {
    return multiPartThreshold;
  }

  /**
   * Get the maximum key count.
   * @return a value, valid after initialization
   */
  int getMaxKeys() {
    return maxKeys;
  }

  /**
   * Increments the statistic {@link Statistic#INVOCATION_GLOB_STATUS}.
   * {@inheritDoc}
   */
  @Override
  public FileStatus[] globStatus(Path pathPattern) throws IOException {
    incrementStatistic(INVOCATION_GLOB_STATUS);
    return super.globStatus(pathPattern);
  }

  /**
   * Override superclass so as to add statistic collection.
   * {@inheritDoc}
   */
  @Override
  public FileStatus[] globStatus(Path pathPattern, PathFilter filter)
      throws IOException {
    incrementStatistic(INVOCATION_GLOB_STATUS);
    return super.globStatus(pathPattern, filter);
  }

  /**
   * Override superclass so as to add statistic collection.
   * {@inheritDoc}
   */
  @Override
  public boolean exists(Path f) throws IOException {
    incrementStatistic(INVOCATION_EXISTS);
    return super.exists(f);
  }

  /**
   * Override superclass so as to add statistic collection.
   * {@inheritDoc}
   */
  @Override
  public boolean isDirectory(Path f) throws IOException {
    incrementStatistic(INVOCATION_IS_DIRECTORY);
    return super.isDirectory(f);
  }

  /**
   * Override superclass so as to add statistic collection.
   * {@inheritDoc}
   */
  @Override
  public boolean isFile(Path f) throws IOException {
    incrementStatistic(INVOCATION_IS_FILE);
    return super.isFile(f);
  }

  /**
   * {@inheritDoc}.
   *
   * This implementation is optimized for S3, which can do a bulk listing
   * off all entries under a path in one single operation. Thus there is
   * no need to recursively walk the directory tree.
   *
   * Instead a {@link ListObjectsRequest} is created requesting a (windowed)
   * listing of all entries under the given path. This is used to construct
   * an {@code ObjectListingIterator} instance, iteratively returning the
   * sequence of lists of elements under the path. This is then iterated
   * over in a {@code FileStatusListingIterator}, which generates
   * {@link S3AFileStatus} instances, one per listing entry.
   * These are then translated into {@link LocatedFileStatus} instances.
   *
   * This is essentially a nested and wrapped set of iterators, with some
   * generator classes; an architecture which may become less convoluted
   * using lambda-expressions.
   * @param f a path
   * @param recursive if the subdirectories need to be traversed recursively
   *
   * @return an iterator that traverses statuses of the files/directories
   *         in the given path
   * @throws FileNotFoundException if {@code path} does not exist
   * @throws IOException if any I/O error occurred
   */
  @Override
  public RemoteIterator<LocatedFileStatus> listFiles(Path f,
      boolean recursive) throws FileNotFoundException, IOException {
    incrementStatistic(INVOCATION_LIST_FILES);
    Path path = qualify(f);
    LOG.debug("listFiles({}, {})", path, recursive);
    try {
      // lookup dir triggers existence check
      final FileStatus fileStatus = getFileStatus(path);
      if (fileStatus.isFile()) {
        // simple case: File
        LOG.debug("Path is a file");
        return new Listing.SingleStatusRemoteIterator(
            toLocatedFileStatus(fileStatus));
      } else {
        // directory: do a bulk operation
        String key = maybeAddTrailingSlash(pathToKey(path));
        String delimiter = recursive ? null : "/";
        LOG.debug("Requesting all entries under {} with delimiter '{}'",
            key, delimiter);
        return listing.createLocatedFileStatusIterator(
            listing.createFileStatusListingIterator(path,
                createListObjectsRequest(key, delimiter),
                ACCEPT_ALL,
                new Listing.AcceptFilesOnly(path)));
      }
    } catch (AmazonClientException e) {
      // TODO s3guard:
      // 1. retry on file not found exception
      // 2. merge listing with MetadataStore's view of directory tree
      throw translateException("listFiles", path, e);
    }
  }

  /**
   * Override superclass so as to add statistic collection.
   * {@inheritDoc}
   */
  @Override
  public RemoteIterator<LocatedFileStatus> listLocatedStatus(Path f)
      throws FileNotFoundException, IOException {
    return listLocatedStatus(f, ACCEPT_ALL);
  }

  /**
   * {@inheritDoc}.
   *
   * S3 Optimized directory listing. The initial operation performs the
   * first bulk listing; extra listings will take place
   * when all the current set of results are used up.
   * @param f a path
   * @param filter a path filter
   * @return an iterator that traverses statuses of the files/directories
   *         in the given path
   * @throws FileNotFoundException if {@code path} does not exist
   * @throws IOException if any I/O error occurred
   */
  @Override
  public RemoteIterator<LocatedFileStatus> listLocatedStatus(final Path f,
      final PathFilter filter)
      throws FileNotFoundException, IOException {
    incrementStatistic(INVOCATION_LIST_LOCATED_STATUS);
    Path path = qualify(f);
    LOG.debug("listLocatedStatus({}, {}", path, filter);
    try {
      // lookup dir triggers existence check
      final FileStatus fileStatus = getFileStatus(path);
      if (fileStatus.isFile()) {
        // simple case: File
        LOG.debug("Path is a file");
        return new Listing.SingleStatusRemoteIterator(
            filter.accept(path) ? toLocatedFileStatus(fileStatus) : null);
      } else {
        // directory: trigger a lookup
        String key = maybeAddTrailingSlash(pathToKey(path));
        return listing.createLocatedFileStatusIterator(
            listing.createFileStatusListingIterator(path,
                createListObjectsRequest(key, "/"),
                filter,
                new Listing.AcceptAllButSelfAndS3nDirs(path)));
      }
    } catch (AmazonClientException e) {
      throw translateException("listLocatedStatus", path, e);
    }
  }

  /**
   * Build a {@link LocatedFileStatus} from a {@link FileStatus} instance.
   * @param status file status
   * @return a located status with block locations set up from this FS.
   * @throws IOException IO Problems.
   */
  LocatedFileStatus toLocatedFileStatus(FileStatus status)
      throws IOException {
    return new LocatedFileStatus(status,
        status.isFile() ?
          getFileBlockLocations(status, 0, status.getLen())
          : null);
  }

  /**
   * Helper for an ongoing write operation.
   * <p>
   * It hides direct access to the S3 API from the output stream,
   * and is a location where the object upload process can be evolved/enhanced.
   * <p>
   * Features
   * <ul>
   *   <li>Methods to create and submit requests to S3, so avoiding
   *   all direct interaction with the AWS APIs.</li>
   *   <li>Some extra preflight checks of arguments, so failing fast on
   *   errors.</li>
   *   <li>Callbacks to let the FS know of events in the output stream
   *   upload process.</li>
   * </ul>
   *
   * Each instance of this state is unique to a single output stream.
   */
  final class WriteOperationHelper {
    private final String key;

    private WriteOperationHelper(String key) {
      this.key = key;
    }

    /**
     * Create a {@link PutObjectRequest} request.
     * The metadata is assumed to have been configured with the size of the
     * operation.
     * @param inputStream source data.
     * @param length size, if known. Use -1 for not known
     * @return the request
     */
    PutObjectRequest newPutRequest(InputStream inputStream, long length) {
      return newPutObjectRequest(key, newObjectMetadata(length), inputStream);
    }

    /**
     * Callback on a successful write.
     */
    void writeSuccessful(long length) {
      finishedWrite(key, length);
    }

    /**
     * Callback on a write failure.
     * @param e Any exception raised which triggered the failure.
     */
    void writeFailed(Exception e) {
      LOG.debug("Write to {} failed", this, e);
    }

    /**
     * Create a new object metadata instance.
     * Any standard metadata headers are added here, for example:
     * encryption.
     * @param length size, if known. Use -1 for not known
     * @return a new metadata instance
     */
    public ObjectMetadata newObjectMetadata(long length) {
      return S3AFileSystem.this.newObjectMetadata(length);
    }

    /**
     * Start the multipart upload process.
     * @return the upload result containing the ID
     * @throws IOException IO problem
     */
    String initiateMultiPartUpload() throws IOException {
      LOG.debug("Initiating Multipart upload");
      final InitiateMultipartUploadRequest initiateMPURequest =
          new InitiateMultipartUploadRequest(bucket,
              key,
              newObjectMetadata(-1));
      initiateMPURequest.setCannedACL(cannedACL);
      try {
        return s3.initiateMultipartUpload(initiateMPURequest)
            .getUploadId();
      } catch (AmazonClientException ace) {
        throw translateException("initiate MultiPartUpload", key, ace);
      }
    }

    /**
     * Complete a multipart upload operation.
     * @param uploadId multipart operation Id
     * @param partETags list of partial uploads
     * @return the result
     * @throws AmazonClientException on problems.
     */
    CompleteMultipartUploadResult completeMultipartUpload(String uploadId,
        List<PartETag> partETags) throws AmazonClientException {
      Preconditions.checkNotNull(uploadId);
      Preconditions.checkNotNull(partETags);
      Preconditions.checkArgument(!partETags.isEmpty(),
          "No partitions have been uploaded");
      return s3.completeMultipartUpload(
          new CompleteMultipartUploadRequest(bucket,
              key,
              uploadId,
              partETags));
    }

    /**
     * Abort a multipart upload operation.
     * @param uploadId multipart operation Id
     * @return the result
     * @throws AmazonClientException on problems.
     */
    void abortMultipartUpload(String uploadId) throws AmazonClientException {
      s3.abortMultipartUpload(
          new AbortMultipartUploadRequest(bucket, key, uploadId));
    }

    /**
     * Create and initialize a part request of a multipart upload.
     * @param uploadId ID of ongoing upload
     * @param uploadStream source of data to upload
     * @param partNumber current part number of the upload
     * @param size amount of data
     * @return the request.
     */
    UploadPartRequest newUploadPartRequest(String uploadId,
        InputStream uploadStream,
        int partNumber,
        int size) {
      Preconditions.checkNotNull(uploadId);
      Preconditions.checkNotNull(uploadStream);
      Preconditions.checkArgument(size > 0, "Invalid partition size %s", size);
      Preconditions.checkArgument(partNumber> 0 && partNumber <=10000,
          "partNumber must be between 1 and 10000 inclusive, but is %s",
          partNumber);

      LOG.debug("Creating part upload request for {} #{} size {}",
          uploadId, partNumber, size);
      return new UploadPartRequest()
          .withBucketName(bucket)
          .withKey(key)
          .withUploadId(uploadId)
          .withInputStream(uploadStream)
          .withPartNumber(partNumber)
          .withPartSize(size);
    }

    /**
     * The toString method is intended to be used in logging/toString calls.
     * @return a string description.
     */
    @Override
    public String toString() {
      final StringBuilder sb = new StringBuilder(
          "{bucket=").append(bucket);
      sb.append(", key='").append(key).append('\'');
      sb.append('}');
      return sb.toString();
    }
  }

}<|MERGE_RESOLUTION|>--- conflicted
+++ resolved
@@ -668,23 +668,10 @@
   /**
    * The inner rename operation. See {@link #rename(Path, Path)} for
    * the description of the operation.
-<<<<<<< HEAD
+   * This operation throws an exception on any failure which needs to be
+   * reported and downgraded to a failure. That is: if a rename
    * @param source path to be renamed
    * @param dest new path after rename
-   * @return true if rename is successful
-   * @throws IOException on IO failure.
-   * @throws AmazonClientException on failures inside the AWS SDK
-   */
-  private boolean innerRename(Path source, Path dest) throws IOException,
-      AmazonClientException {
-    Path src = qualify(source);
-    Path dst = qualify(dest);
-
-=======
-   * This operation throws an exception on any failure which needs to be
-   * reported and downgraded to a failure. That is: if a rename
-   * @param src path to be renamed
-   * @param dst new path after rename
    * @throws RenameFailedException if some criteria for a state changing
    * rename was not met. This means work didn't happen; it's not something
    * which is reported upstream to the FileSystem APIs, for which the semantics
@@ -693,10 +680,12 @@
    * @throws IOException on IO failure.
    * @throws AmazonClientException on failures inside the AWS SDK
    */
-  private boolean innerRename(Path src, Path dst)
+  private boolean innerRename(Path source, Path dest)
       throws RenameFailedException, FileNotFoundException, IOException,
         AmazonClientException {
->>>>>>> 8f6e1439
+    Path src = qualify(source);
+    Path dst = qualify(dest);
+
     LOG.debug("Rename path {} to {}", src, dst);
     incrementStatistic(INVOCATION_RENAME);
 

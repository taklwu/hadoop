<?xml version="1.0" encoding="UTF-8"?>
<!--
 Licensed under the Apache License, Version 2.0 (the "License");
 you may not use this file except in compliance with the License.
 You may obtain a copy of the License at

   http://www.apache.org/licenses/LICENSE-2.0

 Unless required by applicable law or agreed to in writing, software
 distributed under the License is distributed on an "AS IS" BASIS,
 WITHOUT WARRANTIES OR CONDITIONS OF ANY KIND, either express or implied.
 See the License for the specific language governing permissions and
 limitations under the License. See accompanying LICENSE file.
-->
<project xmlns="http://maven.apache.org/POM/4.0.0" xmlns:xsi="http://www.w3.org/2001/XMLSchema-instance"
         xsi:schemaLocation="http://maven.apache.org/POM/4.0.0 http://maven.apache.org/xsd/maven-4.0.0.xsd">
  <modelVersion>4.0.0</modelVersion>
<parent>
   <groupId>org.apache.hadoop</groupId>
   <artifactId>hadoop-project</artifactId>
   <version>3.0.0-alpha3-SNAPSHOT</version>
   <relativePath>../../hadoop-project</relativePath>
</parent>
  <artifactId>hadoop-client-runtime</artifactId>
  <version>3.0.0-alpha3-SNAPSHOT</version>
  <packaging>jar</packaging>

  <description>Apache Hadoop Client</description>
  <name>Apache Hadoop Client Runtime</name>

  <properties>
    <shaded.dependency.prefix>org.apache.hadoop.shaded</shaded.dependency.prefix>
    <!-- We contain no source -->
    <maven.javadoc.skip>true</maven.javadoc.skip>
  </properties>

  <dependencies>
    <dependency>
      <groupId>org.apache.hadoop</groupId>
      <artifactId>hadoop-client</artifactId>
      <!-- We list this as optional because as a type-pom it won't get included in the shading.
           Marking it optional means it doesn't count as a transitive dependency of this artifact.
        -->
      <optional>true</optional>
      <exclusions>
        <!-- these APIs are a part of the SE JDK -->
        <exclusion>
          <groupId>javax.xml.bind</groupId>
          <artifactId>jaxb-api</artifactId>
        </exclusion>
        <exclusion>
          <groupId>xml-apis</groupId>
          <artifactId>xml-apis</artifactId>
        </exclusion>
      </exclusions>
    </dependency>
    <!-- At runtime anyone using us must have the api present -->
    <dependency>
      <groupId>org.apache.hadoop</groupId>
      <artifactId>hadoop-client-api</artifactId>
      <scope>runtime</scope>
    </dependency>
    <!-- This comes from our parent pom. If we don't expressly change it here to get included,
         downstream will get warnings at compile time. -->
    <dependency>
      <groupId>org.apache.hadoop</groupId>
      <artifactId>hadoop-annotations</artifactId>
      <scope>compile</scope>
      <exclusions>
        <exclusion>
          <groupId>jdk.tools</groupId>
          <artifactId>jdk.tools</artifactId>
        </exclusion>
      </exclusions>
    </dependency>
    <!-- Since hadoop-client is listed as optional, we have to list transitive
         dependencies that we still want to show up.
         * HTrace
         * Slf4j API
         * commons-logging
      -->
    <dependency>
      <groupId>org.apache.htrace</groupId>
      <artifactId>htrace-core4</artifactId>
      <scope>runtime</scope>
    </dependency>
    <dependency>
      <groupId>org.slf4j</groupId>
      <artifactId>slf4j-api</artifactId>
      <scope>runtime</scope>
    </dependency>
    <dependency>
      <groupId>commons-logging</groupId>
      <artifactId>commons-logging</artifactId>
      <scope>runtime</scope>
    </dependency>
    <!-- Move log4j to optional, since it is needed for some pieces folks might not use:
         * one of the three custom log4j appenders we have
         * JobConf (?!) (so essentially any user of MapReduce)
      -->
    <dependency>
      <groupId>log4j</groupId>
      <artifactId>log4j</artifactId>
      <scope>runtime</scope>
      <optional>true</optional>
    </dependency>
  </dependencies>
  <profiles>
    <profile>
      <id>shade</id>
      <activation>
        <property><name>!skipShade</name></property>
      </activation>
      <build>
        <plugins>
          <!-- We contain no source -->
          <plugin>
            <groupId>org.apache.maven.plugins</groupId>
            <artifactId>maven-source-plugin</artifactId>
              <configuration>
                <skipSource>true</skipSource>
              </configuration>
          </plugin>
          <plugin>
            <groupId>org.apache.maven.plugins</groupId>
            <artifactId>maven-shade-plugin</artifactId>
            <dependencies>
              <dependency>
                <groupId>org.apache.hadoop</groupId>
                <artifactId>hadoop-maven-plugins</artifactId>
                <version>${project.version}</version>
              </dependency>
            </dependencies>
            <executions>
              <execution>
                <phase>package</phase>
                <goals>
                  <goal>shade</goal>
                </goals>
                <configuration>
<<<<<<< HEAD
                  <createSourceJar>true</createSourceJar>
=======
>>>>>>> 11e44bdd
                  <artifactSet>
                    <excludes>
                      <!-- We need a filter that matches just those things that aer included in the api jar -->
                      <exclude>org.apache.hadoop:hadoop-client-api</exclude>
                      <!-- Leave HTrace as an unshaded dependency on purpose, since a static class member is used to trace within a given JVM instance -->
                      <exclude>org.apache.htrace:htrace-core4</exclude>
                      <!-- Leave slf4j unshaded so downstream users can configure logging. -->
                      <exclude>org.slf4j:slf4j-api</exclude>
                      <!-- Leave commons-logging unshaded so downstream users can configure logging. -->
                      <exclude>commons-logging:commons-logging</exclude>
                      <!-- Leave log4j unshaded so downstream users can configure logging. -->
                      <exclude>log4j:log4j</exclude>
                    </excludes>
                  </artifactSet>
                  <filters>
                    <!-- We need a filter that matches just those things that are included in the api jar -->
                    <filter>
                      <artifact>org.apache.hadoop:*</artifact>
                      <excludes>
                        <exclude>**/*</exclude>
                        <exclude>*</exclude>
                      </excludes>
                    </filter>
                    <!-- Some of our dependencies include source, so remove it. -->
                    <filter>
                      <artifact>*:*</artifact>
                      <excludes>
                        <exclude>**/*.java</exclude>
                      </excludes>
                    </filter>
                    <!-- We only want one copy of the Localizer class. So long as we keep jasper compiler and runtime on the same version, which one doesn't matter -->
                    <filter>
                      <artifact>tomcat:jasper-compiler</artifact>
                      <excludes>
                        <exclude>org/apache/jasper/compiler/Localizer.class</exclude>
                      </excludes>
                    </filter>
                    <!-- We only have xerces as a dependency for XML output for the fsimage edits, we don't need anything specific to it for javax xml support -->
                    <filter>
                      <artifact>xerces:xercesImpl</artifact>
                      <excludes>
                        <exclude>META-INF/services/*</exclude>
                      </excludes>
                    </filter>
                    <!-- We rely on jersey for our web interfaces. We want to use its java services stuff only internal to jersey -->
                    <filter>
                      <artifact>com.sun.jersey:*</artifact>
                      <excludes>
                        <exclude>META-INF/services/javax.*</exclude>
                      </excludes>
                    </filter>
                  </filters>
                  <relocations>
                    <relocation>
                      <pattern>org/</pattern>
                      <shadedPattern>${shaded.dependency.prefix}.org.</shadedPattern>
                      <excludes>
                        <exclude>org/apache/hadoop/*</exclude>
                        <exclude>org/apache/hadoop/**/*</exclude>
                        <!-- Our non-shaded htrace and logging libraries -->
                        <exclude>org/apache/htrace/*</exclude>
                        <exclude>org/apache/htrace/**/*</exclude>
                        <exclude>org/slf4j/*</exclude>
                        <exclude>org/slf4j/**/*</exclude>
                        <exclude>org/apache/commons/logging/*</exclude>
                        <exclude>org/apache/commons/logging/**/*</exclude>
                        <exclude>org/apache/log4j/*</exclude>
                        <exclude>org/apache/log4j/**/*</exclude>
                        <exclude>**/pom.xml</exclude>
                        <!-- Not the org/ packages that are a part of the jdk -->
                        <exclude>org/ietf/jgss/*</exclude>
                        <exclude>org/omg/**/*</exclude>
                        <exclude>org/w3c/dom/*</exclude>
                        <exclude>org/w3c/dom/**/*</exclude>
                        <exclude>org/xml/sax/*</exclude>
                        <exclude>org/xml/sax/**/*</exclude>
                      </excludes>
                    </relocation>
                    <relocation>
                      <pattern>com/</pattern>
                      <shadedPattern>${shaded.dependency.prefix}.com.</shadedPattern>
                      <excludes>
                        <exclude>**/pom.xml</exclude>
                        <!-- Not the com/ packages that are a part of particular jdk implementations -->
                        <exclude>com/sun/tools/*</exclude>
                        <exclude>com/sun/javadoc/*</exclude>
                        <exclude>com/sun/security/*</exclude>
                        <exclude>com/sun/jndi/*</exclude>
                        <exclude>com/sun/management/*</exclude>
                        <exclude>com/sun/tools/**/*</exclude>
                        <exclude>com/sun/javadoc/**/*</exclude>
                        <exclude>com/sun/security/**/*</exclude>
                        <exclude>com/sun/jndi/**/*</exclude>
                        <exclude>com/sun/management/**/*</exclude>
                      </excludes>
                    </relocation>
                    <relocation>
                      <pattern>io/</pattern>
                      <shadedPattern>${shaded.dependency.prefix}.io.</shadedPattern>
                      <excludes>
                        <exclude>**/pom.xml</exclude>
                        <!-- Exclude config keys for Hadoop that look like package names -->
                        <exclude>io/compression/*</exclude>
                        <exclude>io/compression/**/*</exclude>
                        <exclude>io/mapfile/*</exclude>
                        <exclude>io/mapfile/**/*</exclude>
                        <exclude>io/map/index/*</exclude>
                        <exclude>io/seqfile/*</exclude>
                        <exclude>io/seqfile/**/*</exclude>
                        <exclude>io/file/buffer/size</exclude>
                        <exclude>io/skip/checksum/errors</exclude>
                        <exclude>io/sort/*</exclude>
                        <exclude>io/serializations</exclude>
                      </excludes>
                    </relocation>
                    <relocation>
                      <pattern>javax/el/</pattern>
                      <shadedPattern>${shaded.dependency.prefix}.javax.el.</shadedPattern>
                      <excludes>
                        <exclude>**/pom.xml</exclude>
                      </excludes>
                    </relocation>
                    <relocation>
                      <pattern>javax/servlet/</pattern>
                      <shadedPattern>${shaded.dependency.prefix}.javax.servlet.</shadedPattern>
                      <excludes>
                        <exclude>**/pom.xml</exclude>
                      </excludes>
                    </relocation>
                    <relocation>
                      <pattern>net/</pattern>
                      <shadedPattern>${shaded.dependency.prefix}.net.</shadedPattern>
                      <excludes>
                        <exclude>**/pom.xml</exclude>
                        <!-- Exclude config keys for Hadoop that look like package names -->
                        <exclude>net/topology/*</exclude>
                        <exclude>net/topology/**/*</exclude>
                      </excludes>
                    </relocation>
                    <!-- probably not. -->
    <!--
                    <relocation>
                      <pattern>javax/</pattern>
                      <shadedPattern>${shaded.dependency.prefix}.javax.</shadedPattern>
                      <excludes>
                        <exclude>**/pom.xml</exclude>
                      </excludes>
                    </relocation>
    -->
                  </relocations>
                  <transformers>
                    <!-- Needed until MSHADE-182 -->
                    <transformer implementation="org.apache.hadoop.maven.plugin.shade.resource.ServicesResourceTransformer"/>
                    <transformer implementation="org.apache.maven.plugins.shade.resource.ApacheLicenseResourceTransformer"/>
                    <transformer implementation="org.apache.maven.plugins.shade.resource.ApacheNoticeResourceTransformer">
                      <addHeader>false</addHeader>
                    </transformer>
                    <transformer implementation="org.apache.maven.plugins.shade.resource.XmlAppendingTransformer">
                      <resource>META-INF/jboss-beans.xml</resource>
                      <!-- Add this to enable loading of DTDs
                      <ignoreDtd>false</ignoreDtd>
                      -->
                    </transformer>
                    <transformer implementation="org.apache.maven.plugins.shade.resource.AppendingTransformer">
                      <resource>META-INF/mailcap.default</resource>
                    </transformer>
                    <transformer implementation="org.apache.maven.plugins.shade.resource.AppendingTransformer">
                      <resource>META-INF/mimetypes.default</resource>
                    </transformer>
                  </transformers>
                </configuration>
              </execution>
            </executions>
          </plugin>
          <plugin>
            <groupId>org.codehaus.mojo</groupId>
            <artifactId>license-maven-plugin</artifactId>
          </plugin>
        </plugins>
      </build>
    </profile>
    <profile>
      <id>noshade</id>
      <activation>
        <property><name>skipShade</name></property>
      </activation>
      <build>
        <plugins>
          <!-- We contain no source -->
          <plugin>
            <groupId>org.apache.maven.plugins</groupId>
            <artifactId>maven-source-plugin</artifactId>
              <configuration>
                <skipSource>true</skipSource>
              </configuration>
          </plugin>
          <plugin>
            <groupId>org.codehaus.mojo</groupId>
            <artifactId>license-maven-plugin</artifactId>
          </plugin>
        </plugins>
      </build>
    </profile>
  </profiles>

</project>
<|MERGE_RESOLUTION|>--- conflicted
+++ resolved
@@ -138,10 +138,6 @@
                   <goal>shade</goal>
                 </goals>
                 <configuration>
-<<<<<<< HEAD
-                  <createSourceJar>true</createSourceJar>
-=======
->>>>>>> 11e44bdd
                   <artifactSet>
                     <excludes>
                       <!-- We need a filter that matches just those things that aer included in the api jar -->
